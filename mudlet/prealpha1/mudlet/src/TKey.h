--- conflicted
+++ resolved
@@ -75,12 +75,8 @@
     
     bool             registerKey();
     bool             serialize( QDataStream & );
-<<<<<<< HEAD
     bool             restore( QDataStream & fs, bool );
-=======
-    bool             restore( QDataStream & fs );
     bool             isClone(TKey &b) const;
->>>>>>> f75862f9
     
 private:
     
