--- conflicted
+++ resolved
@@ -58,15 +58,9 @@
     connect( website_entry, SIGNAL(textEdited(const QString)), this, SLOT(slot_update_website(const QString)));
     connect( this, SIGNAL( update() ), this, SLOT( slot_update() ) );
     connect( profiles_tree_widget, SIGNAL( itemClicked(QTreeWidgetItem *, int) ), SLOT( slot_item_clicked(QTreeWidgetItem *) ) );
-<<<<<<< HEAD
     connect( profiles_tree_widget, SIGNAL( itemDoubleClicked( QTreeWidgetItem *, int ) ), this, SLOT ( slot_connectToServer() ) );
-    connect( mud_list_treewidget, SIGNAL( itemClicked(QTreeWidgetItem *, int) ), SLOT( slot_item_clicked(QTreeWidgetItem *) ) );
-    connect( mud_list_treewidget, SIGNAL( itemDoubleClicked( QTreeWidgetItem *, int ) ), this, SLOT ( slot_connection_dlg_finnished() ) );
-=======
-    connect( profiles_tree_widget, SIGNAL( itemDoubleClicked( QTreeWidgetItem *, int ) ), this, SLOT ( slot_connection_dlg_finnished() ) );
     //connect( mud_list_treewidget, SIGNAL( itemClicked(QTreeWidgetItem *, int) ), SLOT( slot_item_clicked(QTreeWidgetItem *) ) );
     //connect( mud_list_treewidget, SIGNAL( itemDoubleClicked( QTreeWidgetItem *, int ) ), this, SLOT ( slot_connection_dlg_finnished() ) );
->>>>>>> 3739a8d9
     
     connect( this, SIGNAL (accept()), this, SLOT (slot_connection_dlg_finnished()));
     connect( this, SIGNAL (finished(int)), this, SLOT (slot_finished(int)));
