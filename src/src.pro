
#CONFIG += uitools

QMAKE_CXXFLAGS_RELEASE += -O3 -Wno-deprecated-declarations -Wno-unused-parameter -Wno-unused-local-typedefs
QMAKE_CXXFLAGS_DEBUG += -O3 -Wno-deprecated-declarations -Wno-unused-parameter -Wno-unused-local-typedefs
#MOC_DIR = ./tmp
#OBJECTS_DIR = ./tmp
QT += network opengl uitools multimedia
DEPENDPATH += .
INCLUDEPATH += .
LIBLUA = -llua5.1
#!exists(/usr/lib/x86_64-linux-gnu/liblua5.1.a):LIBLUA = -llua

# automatically link to LuaJIT if it exists
#exists(/usr/lib/x86_64-linux-gnu/libluajit-5.1.a):LIBLUA = -L/usr/lib/x86_64-linux-gnu/ -lluajit-5.1

unix:LIBS += -lpcre \
    $$LIBLUA \
    -lhunspell \
    -L/usr/local/lib/ \
    -lyajl \
    -lGLU \
    -lquazip \
    -lzzip \
<<<<<<< HEAD
    -lz \
    -lzip
=======
    -lz
>>>>>>> 41819d39

win32:LIBS += -L"C:\\mudlet5_package" \
    -llua51 \
    -lpcre \
    -lhunspell \
    -lquazip \
    -llibzip \
    -lzlib \
    -llibzip \
    -L"C:\\mudlet5_package\\yajl-master\\yajl-2.0.5\\lib" \
    -lyajl

unix:INCLUDEPATH += /usr/include/lua5.1

win32:INCLUDEPATH += "c:\\mudlet_package_MINGW\\Lua_src\\include" \
    "c:\\mudlet_package_MINGW\\zlib-1.2.5" \
    #"c:\\mudlet_package_MINGW\\boost_1_45_0" \
    "C:\\mudlet5_package\\boost_1_54_0" \
    "c:\\mudlet_package_MINGW\\pcre-8.0-lib\\include" \
    "C:\\mudlet5_package\\yajl-master\\yajl-2.0.5\\include" \
    #"C:\\mudlet_package_MSVC\\lloyd-yajl-f4b2b1a\\yajl-2.0.1\\include" \
    #"c:\mudlet2_package\src\yajl1-src\src\include" \
    "C:\\Users\\heiko\\mudlet\\src\\quazip\\quazip-0.4.4\\quazip" \
    "C:\\mudlet_package_MINGW\\hunspell-1.3.1\\src"

unix:isEmpty( INSTALL_PREFIX ):INSTALL_PREFIX = /usr/local
unix: {
    SHARE_DIR = /usr/local/share/mudlet
    BIN_DIR = $$INSTALL_PREFIX/bin
}
INCLUDEPATH += irc/include
SOURCES += TConsole.cpp \
    ctelnet.cpp \
    main.cpp \
    Host.cpp \
    HostManager.cpp \
    HostPool.cpp \
    dlgConnectionProfiles.cpp \
    dlgTriggerEditor.cpp \
    TTrigger.cpp \
    TriggerUnit.cpp \
    TLuaInterpreter.cpp \
    dlgTriggersMainArea.cpp \
    dlgOptionsAreaTriggers.cpp \
    dlgOptionsAreaTimers.cpp \
    dlgOptionsAreaScripts.cpp \
    TCommandLine.cpp \
    TTreeWidget.cpp \
    TTreeWidgetItem.cpp \
    TTimer.cpp \
    TScript.cpp \
    TAlias.cpp \
    dlgTimersMainArea.cpp \
    dlgSystemMessageArea.cpp \
    dlgSourceEditorArea.cpp \
    TimerUnit.cpp \
    ScriptUnit.cpp \
    AliasUnit.cpp \
    dlgScriptsMainArea.cpp \
    dlgAliasMainArea.cpp \
    dlgOptionsAreaAlias.cpp \
    dlgSearchArea.cpp \
    TAction.cpp \
    ActionUnit.cpp \
    dlgActionMainArea.cpp \
    dlgOptionsAreaAction.cpp \
    EAction.cpp \
    dlgAboutDialog.cpp \
    TDebug.cpp \
    dlgKeysMainArea.cpp \
    TKey.cpp \
    KeyUnit.cpp \
    dlgProfilePreferences.cpp \
    TTextEdit.cpp \
    XMLexport.cpp \
    XMLimport.cpp \
    FontManager.cpp \
    TFlipButton.cpp \
    TToolBar.cpp \
    TLabel.cpp \
    TEasyButtonBar.cpp \
    TForkedProcess.cpp \
    dlgColorTrigger.cpp \
    dlgTriggerPatternEdit.cpp \
    TSplitter.cpp \
    TSplitterHandle.cpp \
    mudlet.cpp \
    dlgNotepad.cpp \
    THighlighter.cpp \
    dlgComposer.cpp \
    TArea.cpp \
    glwidget.cpp \
    dlgMapper.cpp \
    TRoom.cpp \
    TMap.cpp \
    TBuffer.cpp \
    T2DMap.cpp \
    dlgRoomExits.cpp \
    dlgPackageExporter.cpp \
    exitstreewidget.cpp \
    TRoomDB.cpp \
    TVar.cpp \
    LuaInterface.cpp \
    VarUnit.cpp \
    dlgVarsMainArea.cpp \
    irc/src/ircbuffer.cpp \
    irc/src/irc.cpp \
    irc/src/ircsession.cpp \
    irc/src/ircutil.cpp \
    dlgIRC.cpp


HEADERS += mudlet.h \
    TTimer.h \
    EAction.h \
    TConsole.h \
    ctelnet.h \
    Host.h \
    TMap.h \
    TAStar.h \
    HostManager.h \
    HostPool.h \
    dlgConnectionProfiles.h \
    dlgTriggerEditor.h \
    TTrigger.h \
    TLuaInterpreter.h \
    dlgTriggers_main_area.h \
    dlgOptionsAreaTriggers.h \
    dlgTriggerPatternEdit.h \
    TCommandLine.h \
    TTreeWidget.h \
    TTreeWidgetItem.h \
    TScript.h \
    TAlias.h \
    dlgTimersMainArea.h \
    dlgSourceEditorArea.h \
    dlgSystemMessageArea.h \
    TimerUnit.h \
    ScriptUnit.h \
    AliasUnit.h \
    dlgScriptsMainArea.h \
    dlgAliasMainArea.h \
    dlgOptionsAreaAlias.h \
    dlgOptionsAreaScripts.h \
    dlgOptionsAreaTimers.h \
    dlgSearchArea.h \
    TAction.h \
    ActionUnit.h \
    dlgActionMainArea.h \
    dlgOptionsAreaAction.h \
    dlgAboutDialog.h \
    TMatchState.h \
    TEvent.h \
    TDebug.h \
    dlgKeysMainArea.h \
    TKey.h \
    KeyUnit.h \
    dlgProfilePreferences.h \
    TTextEdit.h \
    TFlipButton.h \
    TToolBar.h \
    TBuffer.h \
    TriggerUnit.h \
    TLabel.h \
    TEasyButtonBar.h \
    TForkedProcess.h \
    dlgColorTrigger.h \
    TSplitter.h \
    TSplitterHandle.h \
    dlgNotepad.h \
    THighlighter.h \
    dlgComposer.h \
    TRoom.h \
    TArea.h \
    TMap.h \
    glwidget.h \
    dlgMapper.h \
    Tree.h \
    dlgIRC.h \
    T2DMap.h \
    dlgRoomExits.h \
    dlgPackageExporter.h \
    exitstreewidget.h \
    TRoomDB.h \
    TVar.h \
    LuaInterface.h \
    VarUnit.h \
    dlgVarsMainArea.h \
    irc/include/ircbuffer.h \
    irc/include/irc.h \
    irc/include/ircsession.h \
    irc/include/ircutil.h


FORMS += ui/connection_profiles.ui \
    ui/main_window.ui \
    ui/trigger_editor.ui \
    ui/options_area_triggers.ui \
    ui/options_area_timers.ui \
    ui/options_area_aliases.ui \
    ui/options_area_scripts.ui \
    ui/triggers_main_area.ui \
    ui/scripts_main_area.ui \
    ui/aliases_main_area.ui \
    ui/system_message_area.ui \
    ui/source_editor_area.ui \
    ui/extended_search_area.ui \
    ui/actions_main_area.ui \
    ui/options_area_actions.ui \
    ui/timers_main_area.ui \
    ui/about_dialog.ui \
    ui/keybindings_main_area.ui \
    ui/color_trigger.ui \
    ui/notes_editor.ui \
    ui/trigger_pattern_edit.ui \
    ui/composer.ui \
    ui/mapper.ui \
    ui/profile_preferences.ui \
    ui/irc.ui \
    ui/mapper_room_color.ui \
    ui/room_exits.ui \
    ui/lacking_mapper_script.ui \
    ui/package_manager.ui \
    ui/module_manager.ui \
    ui/package_manager_unpack.ui \
    ui/dlgPackageExporter.ui \
    ui/custom_lines.ui \
    ui/vars_main_area.ui

win32: {
    SOURCES += lua_yajl.c
}

#unix: {
#    SOURCES += lua_yajl1.c
#}

TEMPLATE = app
TARGET = mudlet
RESOURCES = mudlet_alpha.qrc
DISTFILES += paragraph.css
unix: {
    luaglobal.path = $$SHARE_DIR
    luaglobal.files = LuaGlobal.lua
    documentation.path = $$SHARE_DIR
    documentation.files = mudlet_documentation.html
    fonts.path = $$SHARE_DIR
    fonts.files = fonts/ttf-bitstream-vera-1.10/*
    target.path = $$BIN_DIR
}
INSTALLS += fonts \
    luaglobal \
    documentation \
    target

OTHER_FILES += \
    mudlet_documentation.txt

<|MERGE_RESOLUTION|>--- conflicted
+++ resolved
@@ -22,12 +22,8 @@
     -lGLU \
     -lquazip \
     -lzzip \
-<<<<<<< HEAD
     -lz \
     -lzip
-=======
-    -lz
->>>>>>> 41819d39
 
 win32:LIBS += -L"C:\\mudlet5_package" \
     -llua51 \
