
<<<<<<< HEAD
CONFIG += uitools

QMAKE_CXXFLAGS_RELEASE += -O3 -Wno-deprecated-declarations -Wno-unused-parameter
QMAKE_CXXFLAGS_DEBUG += -O3 -Wno-deprecated-declarations -Wno-unused-parameter
MOC_DIR = ./tmp
OBJECTS_DIR = ./tmp
QT += network opengl phonon
=======
QMAKE_CXXFLAGS_RELEASE += -O3 -Wno-deprecated-declarations -Wno-unused-local-typedefs -Wno-unused-parameter
QMAKE_CXXFLAGS_DEBUG += -O3 -Wno-deprecated-declarations -Wno-unused-local-typedefs -Wno-unused-parameter
#MOC_DIR = ./tmp
#OBJECTS_DIR = ./tmp
QT += network opengl uitools multimedia
>>>>>>> f30a55f1
DEPENDPATH += .
INCLUDEPATH += .
LIBLUA = -llua5.1
#!exists(/usr/lib/x86_64-linux-gnu/liblua5.1.a):LIBLUA = -llua

# automatically link to LuaJIT if it exists
#exists(/usr/lib/x86_64-linux-gnu/libluajit-5.1.a):LIBLUA = -L/usr/lib/x86_64-linux-gnu/ -lluajit-5.1

unix:LIBS += -lpcre \
    $$LIBLUA \
    -lhunspell \
    -L/usr/local/lib/ \
    -lyajl \
    -lGLU \
    -lquazip \
    -lzzip \
    -lz \
    -lzip

win32:LIBS += -L"C:\\mudlet5_package" \
    -llua51 \
    -lpcre \
    -lhunspell \
    -lquazip \
    -llibzip \
    -lzlib \
    -llibzip \
    -L"C:\\mudlet5_package\\yajl-master\\yajl-2.0.5\\lib" \
    -lyajl

unix:INCLUDEPATH += /usr/include/lua5.1

win32:INCLUDEPATH += "c:\\mudlet_package_MINGW\\Lua_src\\include" \
    "c:\\mudlet_package_MINGW\\zlib-1.2.5" \
    "C:\\mudlet5_package\\boost_1_54_0" \
    "c:\\mudlet_package_MINGW\\pcre-8.0-lib\\include" \
    "C:\\mudlet5_package\\yajl-master\\yajl-2.0.5\\include" \
    "C:\\mudlet5_package\\libzip-0.11.1\\lib" \
    "C:\\mudlet_package_MINGW\\hunspell-1.3.1\\src"

unix:isEmpty( INSTALL_PREFIX ):INSTALL_PREFIX = /usr/local
unix: {
    SHARE_DIR = /usr/local/share/mudlet
    BIN_DIR = $$INSTALL_PREFIX/bin
}
INCLUDEPATH += irc/include
SOURCES += TConsole.cpp \
    ctelnet.cpp \
    main.cpp \
    Host.cpp \
    HostManager.cpp \
    HostPool.cpp \
    dlgConnectionProfiles.cpp \
    dlgTriggerEditor.cpp \
    TTrigger.cpp \
    TriggerUnit.cpp \
    TLuaInterpreter.cpp \
    dlgTriggersMainArea.cpp \
    dlgOptionsAreaTriggers.cpp \
    dlgOptionsAreaTimers.cpp \
    dlgOptionsAreaScripts.cpp \
    TCommandLine.cpp \
    TTreeWidget.cpp \
    TTreeWidgetItem.cpp \
    TTimer.cpp \
    TScript.cpp \
    TAlias.cpp \
    dlgTimersMainArea.cpp \
    dlgSystemMessageArea.cpp \
    dlgSourceEditorArea.cpp \
    TimerUnit.cpp \
    ScriptUnit.cpp \
    AliasUnit.cpp \
    dlgScriptsMainArea.cpp \
    dlgAliasMainArea.cpp \
    dlgOptionsAreaAlias.cpp \
    dlgSearchArea.cpp \
    TAction.cpp \
    ActionUnit.cpp \
    dlgActionMainArea.cpp \
    dlgOptionsAreaAction.cpp \
    EAction.cpp \
    dlgAboutDialog.cpp \
    TDebug.cpp \
    dlgKeysMainArea.cpp \
    TKey.cpp \
    KeyUnit.cpp \
    dlgProfilePreferences.cpp \
    TTextEdit.cpp \
    XMLexport.cpp \
    XMLimport.cpp \
    FontManager.cpp \
    TFlipButton.cpp \
    TToolBar.cpp \
    TLabel.cpp \
    TEasyButtonBar.cpp \
    TForkedProcess.cpp \
    dlgColorTrigger.cpp \
    dlgTriggerPatternEdit.cpp \
    TSplitter.cpp \
    TSplitterHandle.cpp \
    mudlet.cpp \
    dlgNotepad.cpp \
    THighlighter.cpp \
    dlgComposer.cpp \
    TArea.cpp \
    glwidget.cpp \
    dlgMapper.cpp \
    TRoom.cpp \
    TMap.cpp \
    TBuffer.cpp \
    T2DMap.cpp \
    dlgRoomExits.cpp \
    dlgPackageExporter.cpp \
    exitstreewidget.cpp \
    TRoomDB.cpp \
    TVar.cpp \
    LuaInterface.cpp \
    VarUnit.cpp \
    dlgVarsMainArea.cpp \
    irc/src/ircbuffer.cpp \
    irc/src/irc.cpp \
    irc/src/ircsession.cpp \
    irc/src/ircutil.cpp \
    dlgIRC.cpp


HEADERS += mudlet.h \
    TTimer.h \
    EAction.h \
    TConsole.h \
    ctelnet.h \
    Host.h \
    TMap.h \
    TAStar.h \
    HostManager.h \
    HostPool.h \
    dlgConnectionProfiles.h \
    dlgTriggerEditor.h \
    TTrigger.h \
    TLuaInterpreter.h \
    dlgTriggers_main_area.h \
    dlgOptionsAreaTriggers.h \
    dlgTriggerPatternEdit.h \
    TCommandLine.h \
    TTreeWidget.h \
    TTreeWidgetItem.h \
    TScript.h \
    TAlias.h \
    dlgTimersMainArea.h \
    dlgSourceEditorArea.h \
    dlgSystemMessageArea.h \
    TimerUnit.h \
    ScriptUnit.h \
    AliasUnit.h \
    dlgScriptsMainArea.h \
    dlgAliasMainArea.h \
    dlgOptionsAreaAlias.h \
    dlgOptionsAreaScripts.h \
    dlgOptionsAreaTimers.h \
    dlgSearchArea.h \
    TAction.h \
    ActionUnit.h \
    dlgActionMainArea.h \
    dlgOptionsAreaAction.h \
    dlgAboutDialog.h \
    TMatchState.h \
    TEvent.h \
    TDebug.h \
    dlgKeysMainArea.h \
    TKey.h \
    KeyUnit.h \
    dlgProfilePreferences.h \
    TTextEdit.h \
    TFlipButton.h \
    TToolBar.h \
    TBuffer.h \
    TriggerUnit.h \
    TLabel.h \
    TEasyButtonBar.h \
    TForkedProcess.h \
    dlgColorTrigger.h \
    TSplitter.h \
    TSplitterHandle.h \
    dlgNotepad.h \
    THighlighter.h \
    dlgComposer.h \
    TRoom.h \
    TArea.h \
    TMap.h \
    glwidget.h \
    dlgMapper.h \
    Tree.h \
    dlgIRC.h \
    T2DMap.h \
    dlgRoomExits.h \
    dlgPackageExporter.h \
    exitstreewidget.h \
    TRoomDB.h \
    TVar.h \
    LuaInterface.h \
    VarUnit.h \
    dlgVarsMainArea.h \
    irc/include/ircbuffer.h \
    irc/include/irc.h \
    irc/include/ircsession.h \
    irc/include/ircutil.h


FORMS += ui/connection_profiles.ui \
    ui/main_window.ui \
    ui/trigger_editor.ui \
    ui/options_area_triggers.ui \
    ui/options_area_timers.ui \
    ui/options_area_aliases.ui \
    ui/options_area_scripts.ui \
    ui/triggers_main_area.ui \
    ui/scripts_main_area.ui \
    ui/aliases_main_area.ui \
    ui/system_message_area.ui \
    ui/source_editor_area.ui \
    ui/extended_search_area.ui \
    ui/actions_main_area.ui \
    ui/options_area_actions.ui \
    ui/timers_main_area.ui \
    ui/about_dialog.ui \
    ui/keybindings_main_area.ui \
    ui/color_trigger.ui \
    ui/notes_editor.ui \
    ui/trigger_pattern_edit.ui \
    ui/composer.ui \
    ui/mapper.ui \
    ui/profile_preferences.ui \
    ui/irc.ui \
    ui/mapper_room_color.ui \
    ui/room_exits.ui \
    ui/lacking_mapper_script.ui \
    ui/package_manager.ui \
    ui/module_manager.ui \
    ui/package_manager_unpack.ui \
    ui/dlgPackageExporter.ui \
    ui/custom_lines.ui \
    ui/vars_main_area.ui

win32: {
    SOURCES += lua_yajl.c
}

unix: {
    SOURCES += lua-yajl2-linux.c
}

TEMPLATE = app
TARGET = mudlet
RESOURCES = mudlet_alpha.qrc

<|MERGE_RESOLUTION|>--- conflicted
+++ resolved
@@ -1,19 +1,9 @@
 
-<<<<<<< HEAD
-CONFIG += uitools
-
-QMAKE_CXXFLAGS_RELEASE += -O3 -Wno-deprecated-declarations -Wno-unused-parameter
-QMAKE_CXXFLAGS_DEBUG += -O3 -Wno-deprecated-declarations -Wno-unused-parameter
-MOC_DIR = ./tmp
-OBJECTS_DIR = ./tmp
-QT += network opengl phonon
-=======
 QMAKE_CXXFLAGS_RELEASE += -O3 -Wno-deprecated-declarations -Wno-unused-local-typedefs -Wno-unused-parameter
 QMAKE_CXXFLAGS_DEBUG += -O3 -Wno-deprecated-declarations -Wno-unused-local-typedefs -Wno-unused-parameter
 #MOC_DIR = ./tmp
 #OBJECTS_DIR = ./tmp
 QT += network opengl uitools multimedia
->>>>>>> f30a55f1
 DEPENDPATH += .
 INCLUDEPATH += .
 LIBLUA = -llua5.1
