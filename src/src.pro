QMAKE_CXXFLAGS_RELEASE += -O3 -Wno-deprecated-declarations -Wno-unused-local-typedefs -Wno-unused-parameter
QMAKE_CXXFLAGS_DEBUG += -O0 -Wno-deprecated-declarations -Wno-unused-local-typedefs -Wno-unused-parameter
#MOC_DIR = ./tmp
#OBJECTS_DIR = ./tmp

QT += network opengl

lessThan( QT_MAJOR_VERSION, 5 ) {
    CONFIG += qt resources app_bundle uitools
    QT += phonon
} else {
    QT += uitools multimedia
}

# Set the current Mudlet Version, unfortunately the Qt documentation suggests
# that only a #.#.# form without any other alphanumberic suffixes is required:
VERSION = 3.0.1

# Leave the value of the following empty, line should be "BUILD =" without quotes
# (it is NOT a Qt built-in variable) for a release build or, if you are
# distributing modified code, it would be useful if you could put something to
# distinguish the version:
## I'll tag MY versions with something containing "slysven" but please edit it
## to something else and take this 2 line extra comment out! 8-) - Slysven:
BUILD = -rc2-slysven_versionData

# Changing the above pair of values affects: ctelnet.cpp, main.cpp, mudlet.cpp
# dlgAboutDialog.cpp and TLuaInterpreter.cpp.  It does NOT cause those files to
# be automatically rebuilt so you will need to 'touch' them...!
# Use APP_VERSION, APP_BUILD and APP_TARGET defines in the source code if needed.
DEFINES += APP_VERSION=\\\"$${VERSION}\\\"
DEFINES += APP_BUILD=\\\"$${BUILD}\\\"
win32{
    TARGET = mudlet
} else:macx{
    TARGET = Mudlet
} else{
    TARGET = mudlet
}

# Create a record of what the executable will be called by hand
# NB. "cygwin-g++" although a subset of "unix" NOT "win32" DOES create
# executables with an ".exe" extension!
DEFINES += APP_TARGET=\\\"$${TARGET}$${TARGET_EXT}\\\"

DEPENDPATH += .
INCLUDEPATH += .
LIBLUA = -llua5.1
#!exists(/usr/lib/x86_64-linux-gnu/liblua5.1.a):LIBLUA = -llua

# automatically link to LuaJIT if it exists
#exists(/usr/lib/x86_64-linux-gnu/libluajit-5.1.a):LIBLUA = -L/usr/lib/x86_64-linux-gnu/ -lluajit-5.1

TEMPLATE = app
TARGET = mudlet
RESOURCES = mudlet_alpha.qrc

# try -O1 —fsanitize=address for AddressSanitizer w/ clang
# use -DDEBUG_TELNET to show telnet commands

<<<<<<< HEAD
=======
# Specify default location for Lua files, in OS specific LUA_DEFAULT_DIR value
# below, if this is not done then a hardcoded default of a ./mudlet-lua/lua
# from the executable's location will be used.  Mudlet will now moan and ask
# the user to find them if the files (and specifically the <10KByte
# "LuaGlobal.lua" one) is not accessable (read access only required) during
# startup.  The precise directory is remembered once found (and stored in the
# Mudlet configuration file as "systemLuaFilePath") but if the installer places
# the files in the place documented here the user will not be bothered by this.
#
# (Geyser files should be in a "geyser" subdirectory of this)
>>>>>>> b413d3c8
unix: {
# Distribution packagers would be using PREFIX = /usr but this is accepted
# destination place for local builds for software for all users:
    isEmpty( PREFIX ) PREFIX = /usr/local
    isEmpty( DATAROOTDIR ) DATAROOTDIR = $${PREFIX}/share
    isEmpty( DATADIR ) DATADIR = $${DATAROOTDIR}/mudlet
# According to Linux FHS /usr/local/games is an alternative location for leasure time BINARIES 8-):
    isEmpty( BINDIR ) BINDIR = $${PREFIX}/bin
# Again according to FHS /usr/local/share/games is the corresponding place for locally built games documentation:
    isEmpty( DOCDIR ) DOCDIR = $${DATAROOTDIR}/doc/mudlet
    LIBS += -lpcre \
        $$LIBLUA \
        -lhunspell \
        -L/usr/local/lib/ \
        -lyajl \
        -lGLU \
        -lzip \
        -lz
    INCLUDEPATH += /usr/include/lua5.1
<<<<<<< HEAD
=======
    LUA_DEFAULT_DIR = $${DATADIR}/lua
>>>>>>> b413d3c8
    SOURCES += lua-yajl2-linux.c
} else:win32: {
    LIBS += -L"C:\\mudlet5_package" \
        -L"C:\\mingw32\\lib" \
        -llua51 \
        -lpcre \
        -lhunspell \
        -llibzip \
        -lzlib \
        -llibzip \
        -L"C:\\mudlet5_package\\yajl-master\\yajl-2.0.5\\lib" \
        -lyajl
    INCLUDEPATH += "c:\\mudlet_package_MINGW\\Lua_src\\include" \
        "C:\\mingw32\\include" \
        "c:\\mudlet_package_MINGW\\zlib-1.2.5" \
        "C:\\mudlet5_package\\boost_1_54_0" \
        "c:\\mudlet_package_MINGW\\pcre-8.0-lib\\include" \
        "C:\\mudlet5_package\\yajl-master\\yajl-2.0.5\\include" \
        "C:\\mudlet5_package\\libzip-0.11.1\\lib" \
        "C:\\mudlet_package_MINGW\\hunspell-1.3.1\\src"
<<<<<<< HEAD
    SOURCES += lua_yajl.c
=======
# Leave this undefined so mudlet::readSettings() preprocessing will fall back to
# hard-coded executable's /mudlet-lua/lua/ subdirectory
#    LUA_DEFAULT_DIR = $$clean_path($$system(echo %ProgramFiles%)/lua)
    SOURCES += lua_yajl.c
}
unix {
#   the "target" install set is handled automagically, just not very well...
    target.path = $${BINDIR}
    message("$${TARGET} will be installed to "$${target.path}"...")
#     DOCS.path = $${DOCS_DIR}
#     message("Documentation will be installed to "$${DOCS.path}"...")
    !isEmpty( LUA_DEFAULT_DIR ) {
# if a directory has been set for the lua files move the detail into the
# installation details for the unix case:
        LUA.path = $${LUA_DEFAULT_DIR}
        LUA_GEYSER.path = $${LUA.path}/geyser
# and define a preprocessor symbol LUA_DEFAULT_PATH with the value:
        DEFINES += LUA_DEFAULT_PATH=\\\"$${LUA_DEFAULT_DIR}\\\"
# and say what will happen:
        message("Lua files will be installed to "$${LUA.path}"...")
        message("Geyser lua files will be installed to "$${LUA_GEYSER.path}"...")
    }
>>>>>>> b413d3c8
}

INCLUDEPATH += irc/include
<<<<<<< HEAD

SOURCES += TConsole.cpp \
=======
SOURCES += \
    ActionUnit.cpp \
    AliasUnit.cpp \
>>>>>>> b413d3c8
    ctelnet.cpp \
    dlgAboutDialog.cpp \
    dlgActionMainArea.cpp \
    dlgAliasMainArea.cpp \
    dlgColorTrigger.cpp \
    dlgComposer.cpp \
    dlgConnectionProfiles.cpp \
    dlgIRC.cpp \
    dlgKeysMainArea.cpp \
    dlgMapper.cpp \
    dlgNotepad.cpp \
    dlgOptionsAreaAction.cpp \
    dlgOptionsAreaAlias.cpp \
    dlgOptionsAreaScripts.cpp \
    dlgOptionsAreaTimers.cpp \
    dlgOptionsAreaTriggers.cpp \
    dlgPackageExporter.cpp \
    dlgProfilePreferences.cpp \
    dlgRoomExits.cpp \
    dlgScriptsMainArea.cpp \
    dlgSearchArea.cpp \
    dlgSourceEditorArea.cpp \
    dlgSystemMessageArea.cpp \
    dlgTimersMainArea.cpp \
    dlgTriggerEditor.cpp \
    dlgTriggerPatternEdit.cpp \
    dlgTriggersMainArea.cpp \
    dlgVarsMainArea.cpp \
    EAction.cpp \
    exitstreewidget.cpp \
    FontManager.cpp \
    glwidget.cpp \
    Host.cpp \
    HostManager.cpp \
    HostPool.cpp \
    irc/src/ircbuffer.cpp \
    irc/src/irc.cpp \
    irc/src/ircsession.cpp \
    irc/src/ircutil.cpp \
    KeyUnit.cpp \
    LuaInterface.cpp \
    main.cpp \
    mudlet.cpp \
    ScriptUnit.cpp \
    T2DMap.cpp \
    TAction.cpp \
    TAlias.cpp \
    TArea.cpp \
    TBuffer.cpp \
    TCommandLine.cpp \
    TConsole.cpp \
    TDebug.cpp \
    TEasyButtonBar.cpp \
    TFlipButton.cpp \
    TForkedProcess.cpp \
    THighlighter.cpp \
    TimerUnit.cpp \
    TKey.cpp \
    TLabel.cpp \
    TLuaInterpreter.cpp \
    TMap.cpp \
    TriggerUnit.cpp \
    TRoom.cpp \
    TRoomDB.cpp \
    TScript.cpp \
    TSplitter.cpp \
    TSplitterHandle.cpp \
    TTextEdit.cpp \
    TTimer.cpp \
    TToolBar.cpp \
    TTreeWidget.cpp \
    TTreeWidgetItem.cpp \
    TTrigger.cpp \
    TVar.cpp \
    XMLexport.cpp \
    XMLimport.cpp \
    VarUnit.cpp


HEADERS += \
    ActionUnit.h \
    AliasUnit.h \
    ctelnet.h \
    dlgAboutDialog.h \
    dlgActionMainArea.h \
    dlgAliasMainArea.h \
    dlgColorTrigger.h \
    dlgComposer.h \
    dlgConnectionProfiles.h \
    dlgIRC.h \
    dlgKeysMainArea.h \
    dlgMapper.h \
    dlgNotepad.h \
    dlgOptionsAreaAction.h \
    dlgOptionsAreaAlias.h \
    dlgOptionsAreaScripts.h \
    dlgOptionsAreaTimers.h \
    dlgOptionsAreaTriggers.h \
    dlgPackageExporter.h \
    dlgProfilePreferences.h \
    dlgRoomExits.h \
    dlgScriptsMainArea.h \
    dlgSearchArea.h \
    dlgSourceEditorArea.h \
    dlgSystemMessageArea.h \
    dlgTriggerEditor.h \
    dlgTriggers_main_area.h \
    dlgTriggerPatternEdit.h \
    dlgTimersMainArea.h \
    dlgVarsMainArea.h \
    EAction.h \
    exitstreewidget.h \
    glwidget.h \
    Host.h \
    HostManager.h \
    HostPool.h \
    irc/include/irc.h \
    irc/include/ircbuffer.h \
    irc/include/ircsession.h \
    irc/include/ircutil.h \
    KeyUnit.h \
    LuaInterface.h \
    mudlet.h \
    ScriptUnit.h \
    T2DMap.h \
    TAction.h \
    TAlias.h \
    TArea.h \
    TAStar.h \
    TBuffer.h \
    TCommandLine.h \
    TConsole.h \
    TDebug.h \
    TEasyButtonBar.h \
    TEvent.h \
    TFlipButton.h \
    TForkedProcess.h \
    THighlighter.h \
    TLabel.h \
    TLuaInterpreter.h \
    TimerUnit.h \
    TKey.h \
    TMap.h \
    TMatchState.h \
    Tree.h \
    TriggerUnit.h \
    TRoom.h \
    TRoomDB.h \
    TScript.h \
    TSplitter.h \
    TSplitterHandle.h \
    TTextEdit.h \
    TTimer.h \
    TToolBar.h \
    TTreeWidget.h \
    TTreeWidgetItem.h \
    TTrigger.h \
    TVar.h \
    VarUnit.h


FORMS += \
    ui/about_dialog.ui \
    ui/actions_main_area.ui \
    ui/aliases_main_area.ui \
    ui/color_trigger.ui \
    ui/composer.ui \
    ui/connection_profiles.ui \
    ui/custom_lines.ui \
    ui/dlgPackageExporter.ui \
    ui/extended_search_area.ui \
    ui/irc.ui \
    ui/keybindings_main_area.ui \
    ui/lacking_mapper_script.ui \
    ui/main_window.ui \
    ui/mapper.ui \
    ui/mapper_room_color.ui \
    ui/module_manager.ui \
    ui/notes_editor.ui \
    ui/options_area_actions.ui \
    ui/options_area_aliases.ui \
    ui/options_area_scripts.ui \
    ui/options_area_timers.ui \
    ui/options_area_triggers.ui \
    ui/package_manager.ui \
    ui/package_manager_unpack.ui \
<<<<<<< HEAD
    ui/dlgPackageExporter.ui \
    ui/custom_lines.ui \
    ui/vars_main_area.ui \
    ui/custom_lines_properties.ui
=======
    ui/profile_preferences.ui \
    ui/room_exits.ui \
    ui/scripts_main_area.ui \
    ui/source_editor_area.ui \
    ui/system_message_area.ui \
    ui/timers_main_area.ui \
    ui/trigger_editor.ui \
    ui/trigger_pattern_edit.ui \
    ui/triggers_main_area.ui \
    ui/vars_main_area.ui

# To use QtCreator as a Unix installer the generated Makefile must have the
# following lists of files EXPLICITLY stated - IT IS NOT WORKABLE IF ONLY
# A PATH IS GIVEN AS AN ENTRY TO THE .files LIST - as was the case for a
# previous incarnation for macs.
#
# Select Qt Creator's "Project" Side tab and under the "Build and Run" top tab
# choose your Build Kit's "Run"->"Run Settings" ensure you have a "Make" step
# that - if you are NOT runnning QT Creator as root, which is the safest way
# (i.e safe = NOT root) - against:
# "Override <path to?>/make" has the entry: "/usr/bin/sudo"
# without the quotes, assuming /usr/bin is the location of "sudo"
# and against:
# "Make arguments" has the entry: "-A sh -c '/usr/bin/make install'"
# without the DOUBLE quotes but with the SINGLE quotes, assuming /usr/bin is the
# location of "make"
#
# This then will run "make install" via sudo with root privileges when you use
# the relevant "Deploy" option on the "Build" menu - and will ask you for YOUR
# password via a GUI dialog if needed - so that the files can be placed in the
# specified system directories to which a normal user (you?) does not have write
# access normally.

# Main lua files:
LUA.files = \
    $${PWD}/mudlet-lua/lua/LuaGlobal.lua \
    $${PWD}/mudlet-lua/lua/StringUtils.lua \
    $${PWD}/mudlet-lua/lua/TableUtils.lua \
    $${PWD}/mudlet-lua/lua/DebugTools.lua \
    $${PWD}/mudlet-lua/lua/DB.lua \
    $${PWD}/mudlet-lua/lua/GUIUtils.lua \
    $${PWD}/mudlet-lua/lua/Other.lua \
    $${PWD}/mudlet-lua/lua/GMCP.lua
LUA.depends = mudlet

# Geyser lua files:
LUA_GEYSER.files = \
    $${PWD}/mudlet-lua/lua/geyser/Geyser.lua \
    $${PWD}/mudlet-lua/lua/geyser/GeyserGeyser.lua \
    $${PWD}/mudlet-lua/lua/geyser/GeyserUtil.lua \
    $${PWD}/mudlet-lua/lua/geyser/GeyserColor.lua \
    $${PWD}/mudlet-lua/lua/geyser/GeyserSetConstraints.lua \
    $${PWD}/mudlet-lua/lua/geyser/GeyserContainer.lua \
    $${PWD}/mudlet-lua/lua/geyser/GeyserWindow.lua \
    $${PWD}/mudlet-lua/lua/geyser/GeyserLabel.lua \
    $${PWD}/mudlet-lua/lua/geyser/GeyserGauge.lua \
    $${PWD}/mudlet-lua/lua/geyser/GeyserMiniConsole.lua \
    $${PWD}/mudlet-lua/lua/geyser/GeyserMapper.lua \
    $${PWD}/mudlet-lua/lua/geyser/GeyserReposition.lua \
    $${PWD}/mudlet-lua/lua/geyser/GeyserHBox.lua \
    $${PWD}/mudlet-lua/lua/geyser/GeyserVBox.lua \
    $${PWD}/mudlet-lua/lua/geyser/GeyserTests.lua
LUA_GEYSER.depends = mudlet

# Documentation files:
# DOCS.files =


# Pull the docs and lua files into the project so they show up in the Qt Creator project files list
OTHER_FILES += \
#     ${DOCS.files} \
    ${LUA.files} \
    ${LUA_GEYSER.files} \
    ../README \
    ../COMPILE \
    ../COPYING \
    ../Doxyfile \
    ../INSTALL

# Unix Makefile installer:
# lua file installation, needs install, sudo, and a setting in /etc/sudo.conf
# or via enviromental variable SUDO_ASKPASS to something like ssh-askpass
# to provide a graphic password requestor needed to install software
unix {
# say what we want to get installed by "make install" (executed by 'deployment' step):
    INSTALLS += \
        target \
        LUA \
        LUA_GEYSER
}
# Other OS's have other installation routines - perhap they could be duplicated here?
>>>>>>> b413d3c8
<|MERGE_RESOLUTION|>--- conflicted
+++ resolved
@@ -58,8 +58,6 @@
 # try -O1 —fsanitize=address for AddressSanitizer w/ clang
 # use -DDEBUG_TELNET to show telnet commands
 
-<<<<<<< HEAD
-=======
 # Specify default location for Lua files, in OS specific LUA_DEFAULT_DIR value
 # below, if this is not done then a hardcoded default of a ./mudlet-lua/lua
 # from the executable's location will be used.  Mudlet will now moan and ask
@@ -70,7 +68,6 @@
 # the files in the place documented here the user will not be bothered by this.
 #
 # (Geyser files should be in a "geyser" subdirectory of this)
->>>>>>> b413d3c8
 unix: {
 # Distribution packagers would be using PREFIX = /usr but this is accepted
 # destination place for local builds for software for all users:
@@ -90,10 +87,7 @@
         -lzip \
         -lz
     INCLUDEPATH += /usr/include/lua5.1
-<<<<<<< HEAD
-=======
     LUA_DEFAULT_DIR = $${DATADIR}/lua
->>>>>>> b413d3c8
     SOURCES += lua-yajl2-linux.c
 } else:win32: {
     LIBS += -L"C:\\mudlet5_package" \
@@ -114,9 +108,6 @@
         "C:\\mudlet5_package\\yajl-master\\yajl-2.0.5\\include" \
         "C:\\mudlet5_package\\libzip-0.11.1\\lib" \
         "C:\\mudlet_package_MINGW\\hunspell-1.3.1\\src"
-<<<<<<< HEAD
-    SOURCES += lua_yajl.c
-=======
 # Leave this undefined so mudlet::readSettings() preprocessing will fall back to
 # hard-coded executable's /mudlet-lua/lua/ subdirectory
 #    LUA_DEFAULT_DIR = $$clean_path($$system(echo %ProgramFiles%)/lua)
@@ -139,18 +130,11 @@
         message("Lua files will be installed to "$${LUA.path}"...")
         message("Geyser lua files will be installed to "$${LUA_GEYSER.path}"...")
     }
->>>>>>> b413d3c8
 }
-
 INCLUDEPATH += irc/include
-<<<<<<< HEAD
-
-SOURCES += TConsole.cpp \
-=======
 SOURCES += \
     ActionUnit.cpp \
     AliasUnit.cpp \
->>>>>>> b413d3c8
     ctelnet.cpp \
     dlgAboutDialog.cpp \
     dlgActionMainArea.cpp \
@@ -337,12 +321,6 @@
     ui/options_area_triggers.ui \
     ui/package_manager.ui \
     ui/package_manager_unpack.ui \
-<<<<<<< HEAD
-    ui/dlgPackageExporter.ui \
-    ui/custom_lines.ui \
-    ui/vars_main_area.ui \
-    ui/custom_lines_properties.ui
-=======
     ui/profile_preferences.ui \
     ui/room_exits.ui \
     ui/scripts_main_area.ui \
@@ -433,5 +411,4 @@
         LUA \
         LUA_GEYSER
 }
-# Other OS's have other installation routines - perhap they could be duplicated here?
->>>>>>> b413d3c8
+# Other OS's have other installation routines - perhap they could be duplicated here?