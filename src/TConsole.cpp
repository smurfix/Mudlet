/***************************************************************************
 *   Copyright (C) 2008-2013 by Heiko Koehn - KoehnHeiko@googlemail.com    *
 *   Copyright (C) 2014-2020 by Stephen Lyons - slysven@virginmedia.com    *
 *   Copyright (C) 2014 by Ahmed Charles - acharles@outlook.com            *
 *   Copyright (C) 2016 by Ian Adkins - ieadkins@gmail.com                 *
 *                                                                         *
 *   This program is free software; you can redistribute it and/or modify  *
 *   it under the terms of the GNU General Public License as published by  *
 *   the Free Software Foundation; either version 2 of the License, or     *
 *   (at your option) any later version.                                   *
 *                                                                         *
 *   This program is distributed in the hope that it will be useful,       *
 *   but WITHOUT ANY WARRANTY; without even the implied warranty of        *
 *   MERCHANTABILITY or FITNESS FOR A PARTICULAR PURPOSE.  See the         *
 *   GNU General Public License for more details.                          *
 *                                                                         *
 *   You should have received a copy of the GNU General Public License     *
 *   along with this program; if not, write to the                         *
 *   Free Software Foundation, Inc.,                                       *
 *   59 Temple Place - Suite 330, Boston, MA  02111-1307, USA.             *
 ***************************************************************************/


#include "TConsole.h"


#include "Host.h"
#include "TCommandLine.h"
#include "TDebug.h"
#include "TDockWidget.h"
#include "TEvent.h"
#include "TLabel.h"
#include "TMainConsole.h"
#include "TMap.h"
#include "TRoomDB.h"
#include "TSplitter.h"
#include "TTextEdit.h"
#include "dlgMapper.h"
#include "mudlet.h"

#include "pre_guard.h"
#include <QLineEdit>
#include <QMessageBox>
#include <QMimeData>
#include <QRegularExpression>
#include <QScrollBar>
#include <QShortcut>
#include <QTextBoundaryFinder>
#include <QTextCodec>
#include <QPainter>
#include "post_guard.h"

const QString TConsole::cmLuaLineVariable("line");

TConsole::TConsole(Host* pH, ConsoleType type, QWidget* parent)
: QWidget(parent)
, mpHost(pH)
, mpDockWidget(nullptr)
, mpCommandLine(nullptr)
, buffer(pH)
, emergencyStop(new QToolButton)
, layerCommandLine(nullptr)
, mBgColor(QColor(Qt::black))
, mBgImageMode(0)
, mBgImagePath()
, mClipboard(mpHost)
, mCommandBgColor(Qt::black)
, mCommandFgColor(QColor(213, 195, 0))
, mConsoleName("main")
, mDisplayFontName("Bitstream Vera Sans Mono")
, mDisplayFontSize(14)
, mDisplayFont(QFont(mDisplayFontName, mDisplayFontSize, QFont::Normal))
, mFgColor(Qt::black)
, mIndentCount(0)
, mMainFrameBottomHeight(0)
, mMainFrameLeftWidth(0)
, mMainFrameRightWidth(0)
, mMainFrameTopHeight(0)
, mOldX(0)
, mOldY(0)
, mpBaseVFrame(new QWidget(this))
, mpTopToolBar(new QWidget(mpBaseVFrame))
, mpBaseHFrame(new QWidget(mpBaseVFrame))
, mpLeftToolBar(new QWidget(mpBaseHFrame))
, mpMainFrame(new QWidget(mpBaseHFrame))
, mpRightToolBar(new QWidget(mpBaseHFrame))
, mpMainDisplay(new QWidget(mpMainFrame))
, mpBackground(new QLabel(mpMainFrame))
, mpMapper(nullptr)
, mpScrollBar(new QScrollBar)
, mpHScrollBar(new QScrollBar(Qt::Horizontal))
, mRecordReplay(false)
, mSystemMessageBgColor(mBgColor)
, mSystemMessageFgColor(QColor(Qt::red))
, mTriggerEngineMode(false)
, mWrapAt(100)
, networkLatency(new QLineEdit)
, mProfileName(mpHost ? mpHost->getName() : QStringLiteral("debug console"))
, mIsPromptLine(false)
, mUserAgreedToCloseConsole(false)
, mpBufferSearchBox(new QLineEdit)
, mpBufferSearchUp(new QToolButton)
, mpBufferSearchDown(new QToolButton)
, mCurrentSearchResult(0)
, mSearchQuery()
, mpButtonMainLayer(nullptr)
, mType(type)
, mHScrollBarEnabled(false)
{
    auto ps = new QShortcut(this);
    ps->setKey(Qt::CTRL + Qt::Key_W);
    ps->setContext(Qt::WidgetShortcut);

    if (mType & CentralDebugConsole) {
        setWindowTitle(tr("Debug Console"));
        // Probably will not show up as this is used inside a QMainWindow widget
        // which has it's own title and icon set.
        // mIsSubConsole was left false for this
        mWrapAt = 50;
        mStandardFormat.setTextFormat(mFgColor, mBgColor, TChar::None);
    } else {
        if (mType & (ErrorConsole|SubConsole|UserWindow)) {
            // Orginally this was for TConsole instances with a parent pointer
            // This branch for: UserWindows, SubConsole, ErrorConsole
            // mIsSubConsole was true for these
            mMainFrameTopHeight = 0;
            mMainFrameBottomHeight = 0;
            mMainFrameLeftWidth = 0;
            mMainFrameRightWidth = 0;
        } else if (mType & (MainConsole|Buffer)) {
            // Orginally this was for TConsole instances without a parent pointer
            // This branch for: Buffers, MainConsole
            // mIsSubConsole was false for these
            mMainFrameTopHeight = mpHost->mBorderTopHeight;
            mMainFrameBottomHeight = mpHost->mBorderBottomHeight;
            mMainFrameLeftWidth = mpHost->mBorderLeftWidth;
            mMainFrameRightWidth = mpHost->mBorderRightWidth;
            mCommandBgColor = mpHost->mCommandBgColor;
            mCommandFgColor = mpHost->mCommandFgColor;
        } else {
            Q_ASSERT_X(false, "TConsole::TConsole(...)", "invalid TConsole type detected");
        }
        mStandardFormat.setTextFormat(mpHost->mFgColor, mpHost->mBgColor, TChar::None);
    }
    setContentsMargins(0, 0, 0, 0);
    mFormatSystemMessage.setBackground(mBgColor);
    mFormatSystemMessage.setForeground(Qt::red);
    setAttribute(Qt::WA_DeleteOnClose);
    setAttribute(Qt::WA_OpaquePaintEvent); //was disabled

    QSizePolicy sizePolicy(QSizePolicy::Expanding, QSizePolicy::Expanding);
    QSizePolicy sizePolicy3(QSizePolicy::Expanding, QSizePolicy::Expanding);
    QSizePolicy sizePolicy2(QSizePolicy::Expanding, QSizePolicy::Fixed);
    QSizePolicy sizePolicy4(QSizePolicy::Fixed, QSizePolicy::Expanding);
    QSizePolicy sizePolicy5(QSizePolicy::Fixed, QSizePolicy::Fixed);
    QPalette mainPalette;
    mainPalette.setColor(QPalette::Text, QColor(Qt::black));
    mainPalette.setColor(QPalette::Highlight, QColor(55, 55, 255));
    mainPalette.setColor(QPalette::Window, QColor(0, 0, 0, 255));
    QPalette splitterPalette;
    splitterPalette = mainPalette;
    splitterPalette.setColor(QPalette::Button, QColor(0, 0, 255, 255));
    splitterPalette.setColor(QPalette::Window, QColor(Qt::green)); //,255) );
    splitterPalette.setColor(QPalette::Base, QColor(255, 0, 0, 255));
    splitterPalette.setColor(QPalette::Window, QColor(Qt::white));
    //setPalette( mainPalette );

    //QVBoxLayout * layoutFrame = new QVBoxLayout( mainFrame );
    QPalette framePalette;
    framePalette.setColor(QPalette::Text, QColor(Qt::black));
    framePalette.setColor(QPalette::Highlight, QColor(55, 55, 255));
    framePalette.setColor(QPalette::Window, QColor(0, 0, 0, 255));
    mpMainFrame->setPalette(framePalette);
    mpMainFrame->setAutoFillBackground(true);
    mpMainFrame->setContentsMargins(0, 0, 0, 0);
    auto centralLayout = new QVBoxLayout;
    setLayout(centralLayout);
    auto baseVFrameLayout = new QVBoxLayout;
    mpBaseVFrame->setLayout(baseVFrameLayout);
    baseVFrameLayout->setMargin(0);
    baseVFrameLayout->setSpacing(0);
    centralLayout->addWidget(mpBaseVFrame);
    auto baseHFrameLayout = new QHBoxLayout;
    mpBaseHFrame->setLayout(baseHFrameLayout);
    baseHFrameLayout->setMargin(0);
    baseHFrameLayout->setSpacing(0);
    layout()->setSpacing(0);
    layout()->setMargin(0);
    setContentsMargins(0, 0, 0, 0);

    auto topBarLayout = new QHBoxLayout;
    mpTopToolBar->setLayout(topBarLayout);
    mpTopToolBar->setSizePolicy(QSizePolicy(QSizePolicy::Expanding, QSizePolicy::Fixed));
    mpTopToolBar->setContentsMargins(0, 0, 0, 0);
    mpTopToolBar->setAutoFillBackground(true);
    QPalette topbarPalette;
    topbarPalette.setColor(QPalette::Text, QColor(Qt::white));
    topbarPalette.setColor(QPalette::Highlight, QColor(55, 55, 255));
    topbarPalette.setColor(QPalette::Window, QColor(0, 255, 0, 255));
    topbarPalette.setColor(QPalette::Base, QColor(0, 255, 0, 255));
    //mpTopToolBar->setPalette(topbarPalette);


    topBarLayout->setMargin(0);
    topBarLayout->setSpacing(0);
    auto leftBarLayout = new QVBoxLayout;
    mpLeftToolBar->setLayout(leftBarLayout);
    mpLeftToolBar->setSizePolicy(QSizePolicy(QSizePolicy::Fixed, QSizePolicy::Expanding));
    mpLeftToolBar->setAutoFillBackground(true);
    leftBarLayout->setMargin(0);
    leftBarLayout->setSpacing(0);
    mpLeftToolBar->setContentsMargins(0, 0, 0, 0);
    auto rightBarLayout = new QVBoxLayout;
    mpRightToolBar->setLayout(rightBarLayout);
    mpRightToolBar->setSizePolicy(QSizePolicy(QSizePolicy::Fixed, QSizePolicy::Expanding));
    mpRightToolBar->setAutoFillBackground(true);
    rightBarLayout->setMargin(0);
    rightBarLayout->setSpacing(0);
    mpRightToolBar->setContentsMargins(0, 0, 0, 0);
    mpBaseVFrame->setContentsMargins(0, 0, 0, 0);
    baseVFrameLayout->setSpacing(0);
    baseVFrameLayout->setMargin(0);
    mpTopToolBar->setContentsMargins(0, 0, 0, 0);
    baseVFrameLayout->addWidget(mpTopToolBar);
    baseVFrameLayout->addWidget(mpBaseHFrame);
    baseHFrameLayout->addWidget(mpLeftToolBar);
    auto mpCorePane = new QWidget(mpBaseHFrame);
    auto coreSpreadLayout = new QVBoxLayout;
    mpCorePane->setLayout(coreSpreadLayout);
    mpCorePane->setContentsMargins(0, 0, 0, 0);
    coreSpreadLayout->setMargin(0);
    coreSpreadLayout->setSpacing(0);
    coreSpreadLayout->addWidget(mpMainFrame);
    mpCorePane->setSizePolicy(sizePolicy);
    baseHFrameLayout->addWidget(mpCorePane);
    baseHFrameLayout->addWidget(mpRightToolBar);
    mpTopToolBar->setContentsMargins(0, 0, 0, 0);
    mpBaseHFrame->setAutoFillBackground(true);
    baseHFrameLayout->setSpacing(0);
    baseHFrameLayout->setMargin(0);
    setContentsMargins(0, 0, 0, 0);
    mpBaseHFrame->setContentsMargins(0, 0, 0, 0);
    centralLayout->setSpacing(0);
    centralLayout->setContentsMargins(0, 0, 0, 0);
    centralLayout->setMargin(0);
    mpMainDisplay->move(mMainFrameLeftWidth, mMainFrameTopHeight);
    mpBackground->move(mMainFrameLeftWidth, mMainFrameTopHeight);
    mpMainFrame->show();
    mpMainDisplay->show();
    mpBackground->show();
    mpMainFrame->setContentsMargins(0, 0, 0, 0);
    mpMainDisplay->setContentsMargins(0, 0, 0, 0);
    mpBackground->setContentsMargins(0, 0, 0, 0);
    auto layout = new QVBoxLayout;
    mpMainDisplay->setLayout(layout);
    mpBackground->setLayout(layout);
    layout->setContentsMargins(0, 0, 0, 0);
    layout->setSpacing(0);

    mpBaseVFrame->setSizePolicy(sizePolicy);
    mpBaseHFrame->setSizePolicy(sizePolicy);
    mpBaseVFrame->setFocusPolicy(Qt::NoFocus);
    mpBaseHFrame->setFocusPolicy(Qt::NoFocus);

    baseVFrameLayout->setMargin(0);
    baseHFrameLayout->setMargin(0);
    centralLayout->setMargin(0);

    if (mType == MainConsole) {
        mpCommandLine = new TCommandLine(pH, mpCommandLine->MainCommandLine, this, mpMainDisplay);
        mpCommandLine->setContentsMargins(0, 0, 0, 0);
        mpCommandLine->setSizePolicy(sizePolicy);
        mpCommandLine->setFocusPolicy(Qt::StrongFocus);
    }

    layer = new QWidget(mpMainDisplay);
    layer->setContentsMargins(0, 0, 0, 0);
    layer->setContentsMargins(0, 0, 0, 0); //neu rc1
    layer->setSizePolicy(sizePolicy);
    layer->setFocusPolicy(Qt::NoFocus);

    auto vLayoutLayer = new QVBoxLayout;
    auto layoutLayer = new QHBoxLayout;
    layer->setLayout(vLayoutLayer);
    layoutLayer->setMargin(0);  //neu rc1
    layoutLayer->setSpacing(0); //neu rc1
    layoutLayer->setMargin(0);  //neu rc1

    mpScrollBar->setFixedWidth(15);
    mpHScrollBar->setFixedHeight(15);

    splitter = new TSplitter(Qt::Vertical);
    splitter->setContentsMargins(0, 0, 0, 0);
    splitter->setSizePolicy(sizePolicy);
    splitter->setOrientation(Qt::Vertical);
    splitter->setHandleWidth(3);
    //QSplitter covers the background if not set to transparent and a new AppStyleSheet is set for example by DarkTheme
    auto styleSheet = QStringLiteral("QSplitter { background-color: rgba(0,0,0,0) }");
    splitter->setStyleSheet(styleSheet);
    splitter->setParent(layer);

    mUpperPane = new TTextEdit(this, splitter, &buffer, mpHost, false);
    mUpperPane->setContentsMargins(0, 0, 0, 0);
    mUpperPane->setSizePolicy(sizePolicy3);
    mUpperPane->setFocusPolicy(Qt::NoFocus);

    mLowerPane = new TTextEdit(this, splitter, &buffer, mpHost, true);
    mLowerPane->setContentsMargins(0, 0, 0, 0);
    mLowerPane->setSizePolicy(sizePolicy3);
    mLowerPane->setFocusPolicy(Qt::NoFocus);

    if (mType == MainConsole) {
        setFocusProxy(mpCommandLine);
        mUpperPane->setFocusProxy(mpCommandLine);
        mLowerPane->setFocusProxy(mpCommandLine);
    } else if (mType == UserWindow) {
        setFocusProxy(mpHost->mpConsole->mpCommandLine);
        mUpperPane->setFocusProxy(mpHost->mpConsole->mpCommandLine);
        mLowerPane->setFocusProxy(mpHost->mpConsole->mpCommandLine);
    }

    splitter->addWidget(mUpperPane);
    splitter->addWidget(mLowerPane);

    splitter->setCollapsible(1, false);
    splitter->setCollapsible(0, false);
    splitter->setStretchFactor(0, 6);
    splitter->setStretchFactor(1, 1);

    layoutLayer->addWidget(splitter);
    layoutLayer->addWidget(mpScrollBar);
    layoutLayer->setContentsMargins(0, 0, 0, 0);
    layoutLayer->setSpacing(1); // nicht naeher dran, da es sonst performance probleme geben koennte beim display

    vLayoutLayer->addLayout(layoutLayer);
    vLayoutLayer->addWidget(mpHScrollBar);
    vLayoutLayer->setContentsMargins(0, 0, 0, 0);
    vLayoutLayer->setMargin(0);
    vLayoutLayer->setSpacing(0);

    layerCommandLine = new QWidget; //( mpMainFrame );//layer );
    layerCommandLine->setContentsMargins(0, 0, 0, 0);
    layerCommandLine->setSizePolicy(sizePolicy2);
    layerCommandLine->setMaximumHeight(31);
    layerCommandLine->setMinimumHeight(31);

    layoutLayer2 = new QHBoxLayout(layerCommandLine);
    layoutLayer2->setMargin(0);
    layoutLayer2->setSpacing(0);

    mpButtonMainLayer = new QWidget;
    mpButtonMainLayer->setObjectName(QStringLiteral("mpButtonMainLayer"));
    mpButtonMainLayer->setSizePolicy(sizePolicy);
    mpButtonMainLayer->setContentsMargins(0, 0, 0, 0);
    auto layoutButtonMainLayer = new QVBoxLayout(mpButtonMainLayer);
    layoutButtonMainLayer->setObjectName(QStringLiteral("layoutButtonMainLayer"));
    layoutButtonMainLayer->setMargin(0);
    layoutButtonMainLayer->setContentsMargins(0, 0, 0, 0);

    layoutButtonMainLayer->setSpacing(0);
    /*mpButtonMainLayer->setMinimumHeight(31);
           mpButtonMainLayer->setMaximumHeight(31);*/
    auto buttonLayer = new QWidget;
    buttonLayer->setObjectName(QStringLiteral("buttonLayer"));
    auto layoutButtonLayer = new QGridLayout(buttonLayer);
    layoutButtonLayer->setObjectName(QStringLiteral("layoutButtonLayer"));
    layoutButtonLayer->setMargin(0);
    layoutButtonLayer->setSpacing(0);

    auto buttonLayerSpacer = new QWidget(buttonLayer);
    buttonLayerSpacer->setSizePolicy(sizePolicy4);
    layoutButtonMainLayer->addWidget(buttonLayerSpacer);
    layoutButtonMainLayer->addWidget(buttonLayer);

    auto timeStampButton = new QToolButton;
    timeStampButton->setCheckable(true);
    timeStampButton->setMinimumSize(QSize(30, 30));
    timeStampButton->setMaximumSize(QSize(30, 30));
    timeStampButton->setSizePolicy(sizePolicy5);
    timeStampButton->setFocusPolicy(Qt::NoFocus);
    timeStampButton->setToolTip(QStringLiteral("<html><head/><body><p>%1</p></body></html>").arg(
        tr("Show Time Stamps.")));
    timeStampButton->setIcon(QIcon(QStringLiteral(":/icons/dialog-information.png")));
    connect(timeStampButton, &QAbstractButton::toggled, mUpperPane, &TTextEdit::slot_toggleTimeStamps);
    connect(timeStampButton, &QAbstractButton::toggled, mLowerPane, &TTextEdit::slot_toggleTimeStamps);

    auto replayButton = new QToolButton;
    replayButton->setCheckable(true);
    replayButton->setMinimumSize(QSize(30, 30));
    replayButton->setMaximumSize(QSize(30, 30));
    replayButton->setSizePolicy(sizePolicy5);
    replayButton->setFocusPolicy(Qt::NoFocus);
    replayButton->setToolTip(QStringLiteral("<html><head/><body><p>%1</p></body></html>").arg(
        tr("Record a replay.")));
    replayButton->setIcon(QIcon(QStringLiteral(":/icons/media-tape.png")));
    connect(replayButton, &QAbstractButton::pressed, this, &TConsole::slot_toggleReplayRecording);

    logButton = new QToolButton;
    logButton->setMinimumSize(QSize(30, 30));
    logButton->setMaximumSize(QSize(30, 30));
    logButton->setCheckable(true);
    logButton->setSizePolicy(sizePolicy5);
    logButton->setFocusPolicy(Qt::NoFocus);
    logButton->setToolTip(QStringLiteral("<html><head/><body><p>%1</p></body></html>").arg(
        tr("Start logging game output to log file.")));
    QIcon logIcon;
    logIcon.addPixmap(QPixmap(QStringLiteral(":/icons/folder-downloads.png")), QIcon::Normal, QIcon::Off);
    logIcon.addPixmap(QPixmap(QStringLiteral(":/icons/folder-downloads-red-cross.png")), QIcon::Normal, QIcon::On);
    logButton->setIcon(logIcon);
    connect(logButton, &QAbstractButton::pressed, this, &TConsole::slot_toggleLogging);

    networkLatency->setReadOnly(true);
    networkLatency->setSizePolicy(sizePolicy4);
    networkLatency->setFocusPolicy(Qt::NoFocus);
    networkLatency->setToolTip(QStringLiteral("<html><head/><body><p>%1</p></body></html>").arg(
        tr("<i>N:</i> is the latency of the game server and network (aka ping, in seconds), <br>"
           "<i>S:</i> is the system processing time - how long your triggers took to process the last line(s).")));
    networkLatency->setMaximumSize(120, 30);
    networkLatency->setMinimumSize(120, 30);
    networkLatency->setAutoFillBackground(true);
    networkLatency->setContentsMargins(0, 0, 0, 0);
    QPalette basePalette;
    basePalette.setColor(QPalette::Text, QColor(Qt::black));
    basePalette.setColor(QPalette::Base, QColor(Qt::white));
    networkLatency->setPalette(basePalette);
    networkLatency->setAlignment(Qt::AlignHCenter | Qt::AlignVCenter);

    QFont latencyFont = QFont("Bitstream Vera Sans Mono", 10, QFont::Normal);
    int width;
    int maxWidth = 120;
    width = QFontMetrics(latencyFont).boundingRect(QString("N:0.000 S:0.000")).width();
    if (width < maxWidth) {
        networkLatency->setFont(latencyFont);
    } else {
        QFont latencyFont2 = QFont("Bitstream Vera Sans Mono", 9, QFont::Normal);
        width = QFontMetrics(latencyFont2).boundingRect(QString("N:0.000 S:0.000")).width();
        if (width < maxWidth) {
            networkLatency->setFont(latencyFont2);
        } else {
            QFont latencyFont3 = QFont("Bitstream Vera Sans Mono", 8, QFont::Normal);
            width = QFontMetrics(latencyFont3).boundingRect(QString("N:0.000 S:0.000")).width();
            networkLatency->setFont(latencyFont3);
        }
    }

    emergencyStop->setMinimumSize(QSize(30, 30));
    emergencyStop->setMaximumSize(QSize(30, 30));
    emergencyStop->setIcon(QIcon(QStringLiteral(":/icons/edit-bomb.png")));
    emergencyStop->setSizePolicy(sizePolicy4);
    emergencyStop->setFocusPolicy(Qt::NoFocus);
    emergencyStop->setCheckable(true);
    emergencyStop->setToolTip(QStringLiteral("<html><head/><body><p>%1</p></body></html>").arg(
        tr("Emergency Stop. Stops all timers and triggers.")));
    connect(emergencyStop, &QAbstractButton::clicked, this, &TConsole::slot_stop_all_triggers);

    mpBufferSearchBox->setMinimumSize(QSize(100, 30));
    mpBufferSearchBox->setMaximumSize(QSize(150, 30));
    mpBufferSearchBox->setSizePolicy(sizePolicy5);
    mpBufferSearchBox->setFont(mpHost->mCommandLineFont);
    mpBufferSearchBox->setFocusPolicy(Qt::ClickFocus);
    mpBufferSearchBox->setPlaceholderText("Search ...");
    QPalette __pal;
    __pal.setColor(QPalette::Text, mpHost->mCommandLineFgColor);
    __pal.setColor(QPalette::Highlight, QColor(0, 0, 192));
    __pal.setColor(QPalette::HighlightedText, QColor(Qt::white));
    __pal.setColor(QPalette::Base, mpHost->mCommandLineBgColor);
    __pal.setColor(QPalette::Window, mpHost->mCommandLineBgColor);
    mpBufferSearchBox->setPalette(__pal);
    mpBufferSearchBox->setToolTip(QStringLiteral("<html><head/><body><p>%1</p></body></html>").arg(
        tr("Search buffer.")));
    connect(mpBufferSearchBox, &QLineEdit::returnPressed, this, &TConsole::slot_searchBufferUp);


    mpBufferSearchUp->setMinimumSize(QSize(30, 30));
    mpBufferSearchUp->setMaximumSize(QSize(30, 30));
    mpBufferSearchUp->setSizePolicy(sizePolicy5);
    mpBufferSearchUp->setToolTip(QStringLiteral("<html><head/><body><p>%1</p></body></html>").arg(
        tr("Earlier search result.")));
    mpBufferSearchUp->setFocusPolicy(Qt::NoFocus);
    mpBufferSearchUp->setIcon(QIcon(QStringLiteral(":/icons/export.png")));
    connect(mpBufferSearchUp, &QAbstractButton::clicked, this, &TConsole::slot_searchBufferUp);


    mpBufferSearchDown->setMinimumSize(QSize(30, 30));
    mpBufferSearchDown->setMaximumSize(QSize(30, 30));
    mpBufferSearchDown->setSizePolicy(sizePolicy5);
    mpBufferSearchDown->setFocusPolicy(Qt::NoFocus);
    mpBufferSearchDown->setToolTip(QStringLiteral("<html><head/><body><p>%1</p></body></html>").arg(
        tr("Later search result.")));
    mpBufferSearchDown->setIcon(QIcon(QStringLiteral(":/icons/import.png")));
    connect(mpBufferSearchDown, &QAbstractButton::clicked, this, &TConsole::slot_searchBufferDown);


    if (mpCommandLine) {
        layoutLayer2->addWidget(mpCommandLine);
    }

    layoutLayer2->addWidget(mpButtonMainLayer);
    layoutButtonLayer->addWidget(mpBufferSearchBox, 0, 0, 0, 4);
    layoutButtonLayer->addWidget(mpBufferSearchUp, 0, 5);
    layoutButtonLayer->addWidget(mpBufferSearchDown, 0, 6);
    layoutButtonLayer->addWidget(timeStampButton, 0, 7);
    layoutButtonLayer->addWidget(replayButton, 0, 8);
    layoutButtonLayer->addWidget(logButton, 0, 9);
    layoutButtonLayer->addWidget(emergencyStop, 0, 10);
    layoutButtonLayer->addWidget(networkLatency, 0, 11);
    layoutLayer2->setContentsMargins(0, 0, 0, 0);
    layout->addWidget(layer);
    networkLatency->setFrame(false);
    //QPalette whitePalette;
    //whitePalette.setColor( QPalette::Window, baseColor);//,255) );
    layerCommandLine->setPalette(basePalette);
    layerCommandLine->setAutoFillBackground(true);

    centralLayout->addWidget(layerCommandLine);

    QList<int> sizeList;
    sizeList << 6 << 2;
    splitter->setSizes(sizeList);

    mUpperPane->show();
    mLowerPane->show();
    mLowerPane->updateScreenView();
    // timer needed as updateScreenView doesn't seem to finish in time
    QTimer::singleShot(0, [this]() { mLowerPane->hide(); });

    connect(mpScrollBar, &QAbstractSlider::valueChanged, mUpperPane, &TTextEdit::slot_scrollBarMoved);
    connect(mpHScrollBar, &QAbstractSlider::valueChanged, mUpperPane, &TTextEdit::slot_hScrollBarMoved);

    mpHScrollBar->hide();

    //enable horizontal scrollbar in ErrorConsole
    if (mType == ErrorConsole) {
        mHScrollBarEnabled = true;
    }

    if (mType & (ErrorConsole|SubConsole|UserWindow)) {
        mpScrollBar->hide();
        mLowerPane->hide();
        layerCommandLine->hide();
        mpMainFrame->move(0, 0);
        mpMainDisplay->move(0, 0);
        mpBackground->move(0, 0);
    }
    if (mType & CentralDebugConsole) {
        layerCommandLine->hide();
    }

    mpBaseVFrame->setContentsMargins(0, 0, 0, 0);
    mpBaseHFrame->setContentsMargins(0, 0, 0, 0);
    mpBaseVFrame->layout()->setMargin(0);
    mpBaseVFrame->layout()->setSpacing(0);
    mpBaseHFrame->layout()->setMargin(0);
    mpBaseHFrame->layout()->setSpacing(0);


    buttonLayerSpacer->setMinimumHeight(0);
    buttonLayerSpacer->setMinimumWidth(100);
    buttonLayer->setMaximumHeight(31);
    //buttonLayer->setMaximumWidth(31);
    buttonLayer->setMinimumWidth(400);
    buttonLayer->setMaximumWidth(400);
    mpButtonMainLayer->setMinimumWidth(400);
    mpButtonMainLayer->setMaximumWidth(400);
    setFocusPolicy(Qt::ClickFocus);
    mUpperPane->setFocusPolicy(Qt::ClickFocus);
    mLowerPane->setFocusPolicy(Qt::ClickFocus);

    buttonLayerSpacer->setAutoFillBackground(true);
    buttonLayerSpacer->setPalette(__pal);
    mpButtonMainLayer->setAutoFillBackground(true);
    mpButtonMainLayer->setPalette(__pal);

    buttonLayer->setAutoFillBackground(true);
    buttonLayer->setPalette(__pal);

    layerCommandLine->setPalette(__pal);

    changeColors();

    // error and debug consoles inherit font of the main console
    if (mType & (ErrorConsole | CentralDebugConsole)) {
        mDisplayFont = mpHost->getDisplayFont();
        mDisplayFontName = mDisplayFont.family();
        mDisplayFontSize = mDisplayFont.pointSize();
        refreshView();
    }

    if (mType & (MainConsole | UserWindow)) {
        setAcceptDrops(true);
        setMouseTracking(true);
    }

    if (mType & MainConsole) {
        mpButtonMainLayer->setVisible(!mpHost->getCompactInputLine());
    }
}

TConsole::~TConsole()
{
    if (mType & ~CentralDebugConsole) {
        // Codepoint issues reporting is not enabled for the CDC:
        mUpperPane->reportCodepointErrors();
    }
}

Host* TConsole::getHost()
{
    return mpHost;
}

void TConsole::resizeConsole()
{
    QSize s = QSize(width(), height());
    QResizeEvent event(s, s);
    QApplication::sendEvent(this, &event);
}

void TConsole::resizeEvent(QResizeEvent* event)
{
    if (mType & (MainConsole|Buffer)) {
        mMainFrameTopHeight = mpHost->mBorderTopHeight;
        mMainFrameBottomHeight = mpHost->mBorderBottomHeight;
        mMainFrameLeftWidth = mpHost->mBorderLeftWidth;
        mMainFrameRightWidth = mpHost->mBorderRightWidth;
    }
    int x = event->size().width();
    int y = event->size().height();

    if (mType & (MainConsole|Buffer|SubConsole|UserWindow) && mpCommandLine && !mpCommandLine->isHidden()) {
        mpMainFrame->resize(x, y);
        mpBaseVFrame->resize(x, y);
        mpBaseHFrame->resize(x, y);
        x = x - mpLeftToolBar->width() - mpRightToolBar->width();
        y = y - mpTopToolBar->height();
        mpMainDisplay->resize(x - mMainFrameLeftWidth - mMainFrameRightWidth, y - mMainFrameTopHeight - mMainFrameBottomHeight - mpCommandLine->height());
        mpBackground->resize(x - mMainFrameLeftWidth - mMainFrameRightWidth, y - mMainFrameTopHeight - mMainFrameBottomHeight - mpCommandLine->height());
    } else {
        mpMainFrame->resize(x, y);
        mpMainDisplay->resize(x, y); //x - mMainFrameLeftWidth - mMainFrameRightWidth, y - mMainFrameTopHeight - mMainFrameBottomHeight );
        mpBackground->resize(x, y);  //x - mMainFrameLeftWidth - mMainFrameRightWidth, y - mMainFrameTopHeight - mMainFrameBottomHeight );
    }
    mpMainDisplay->move(mMainFrameLeftWidth, mMainFrameTopHeight);
    mpBackground->move(mMainFrameLeftWidth, mMainFrameTopHeight);

    if (mType & (CentralDebugConsole|ErrorConsole)) {
        layerCommandLine->hide();
     // do nothing for SubConsole or UserWindows
    } else if (mType & (!SubConsole|!UserWindow)) {
        //layerCommandLine->move(0,mpMainFrame->height()-layerCommandLine->height());
        layerCommandLine->move(0, mpBaseVFrame->height() - layerCommandLine->height());
    }

    QWidget::resizeEvent(event);

    if (mType & (MainConsole|Buffer)) {
        TLuaInterpreter* pLua = mpHost->getLuaInterpreter();
        QString func = "handleWindowResizeEvent";
        QString n = "WindowResizeEvent";
        pLua->call(func, n);

        TEvent mudletEvent {};
        mudletEvent.mArgumentList.append(QLatin1String("sysWindowResizeEvent"));
        mudletEvent.mArgumentList.append(QString::number(x - mMainFrameLeftWidth - mMainFrameRightWidth));
        mudletEvent.mArgumentList.append(QString::number(y - mMainFrameTopHeight - mMainFrameBottomHeight - mpCommandLine->height()));
        mudletEvent.mArgumentList.append(mConsoleName);
        mudletEvent.mArgumentTypeList.append(ARGUMENT_TYPE_STRING);
        mudletEvent.mArgumentTypeList.append(ARGUMENT_TYPE_NUMBER);
        mudletEvent.mArgumentTypeList.append(ARGUMENT_TYPE_NUMBER);
        mudletEvent.mArgumentTypeList.append(ARGUMENT_TYPE_STRING);
        mpHost->raiseEvent(mudletEvent);
    }
//create the sysUserWindowResize Event for automatic resizing with Geyser
    if (mType & (UserWindow)) {
        TLuaInterpreter* pLua = mpHost->getLuaInterpreter();
        QString func = "handleWindowResizeEvent";
        QString n = "WindowResizeEvent";
        pLua->call(func, n);

        TEvent mudletEvent {};
        mudletEvent.mArgumentList.append(QLatin1String("sysUserWindowResizeEvent"));
        mudletEvent.mArgumentList.append(QString::number(x));
        mudletEvent.mArgumentList.append(QString::number(y));
        mudletEvent.mArgumentList.append(mConsoleName);
        mudletEvent.mArgumentTypeList.append(ARGUMENT_TYPE_STRING);
        mudletEvent.mArgumentTypeList.append(ARGUMENT_TYPE_NUMBER);
        mudletEvent.mArgumentTypeList.append(ARGUMENT_TYPE_NUMBER);
        mudletEvent.mArgumentTypeList.append(ARGUMENT_TYPE_STRING);
        mpHost->raiseEvent(mudletEvent);
    }
}

void TConsole::refresh()
{
    if (mType & (ErrorConsole|MainConsole|SubConsole|UserWindow|Buffer)) {
        mMainFrameTopHeight = mpHost->mBorderTopHeight;
        mMainFrameBottomHeight = mpHost->mBorderBottomHeight;
        mMainFrameLeftWidth = mpHost->mBorderLeftWidth;
        mMainFrameRightWidth = mpHost->mBorderRightWidth;
    }

    int x = width();
    int y = height();

    mpBaseVFrame->resize(x, y);
    mpBaseHFrame->resize(x, y);

    x = mpBaseVFrame->width();
    if (!mpLeftToolBar->isHidden()) {
        x -= mpLeftToolBar->width();
    }
    if (!mpRightToolBar->isHidden()) {
        x -= mpRightToolBar->width();
    }

    y = mpBaseVFrame->height();
    if (!mpTopToolBar->isHidden()) {
        y -= mpTopToolBar->height();
    }

    mpMainDisplay->resize(x - mMainFrameLeftWidth - mMainFrameRightWidth, y - mMainFrameTopHeight - mMainFrameBottomHeight - mpCommandLine->height());
    mpBackground->resize(x - mMainFrameLeftWidth - mMainFrameRightWidth, y - mMainFrameTopHeight - mMainFrameBottomHeight - mpCommandLine->height());

    mpMainDisplay->move(mMainFrameLeftWidth, mMainFrameTopHeight);
    mpBackground->move(mMainFrameLeftWidth, mMainFrameTopHeight);
    x = width();
    y = height();
    QSize s = QSize(x, y);
    QResizeEvent event(s, s);
    QApplication::sendEvent(this, &event);
}


void TConsole::closeEvent(QCloseEvent* event)
{
    if (mType == CentralDebugConsole) {
        if (mudlet::self()->isGoingDown() || mpHost->isClosingDown()) {
            event->accept();
            return;
        } else {
            hide();
            mudlet::mpDebugArea->setVisible(false);
            mudlet::debugMode = false;
            event->ignore();
            return;
        }
    }

    if (mType & (SubConsole|Buffer)) {
        if (mudlet::self()->isGoingDown() || mpHost->isClosingDown()) {
            auto pC = mpHost->mpConsole->mSubConsoleMap.take(mConsoleName);
            if (pC) {
                // As it happens pC will be identical to 'this' it is just that
                // we will have removed it from the main TConsole's
                // mSubConsoleMap:
                mUpperPane->close();
                mLowerPane->close();
            }

            event->accept();
            return;
        } else {
            hide();
            event->ignore();
            return;
        }
    }

    if (mType == UserWindow) {
        if (mudlet::self()->isGoingDown() || mpHost->isClosingDown()) {
            auto pC = mpHost->mpConsole->mSubConsoleMap.take(mConsoleName);
            auto pD = mpHost->mpConsole->mDockWidgetMap.take(mConsoleName);
            if (pC) {
                // As it happens pC will be identical to 'this' it is just that
                // we will have removed it from the main TConsole's
                // mSubConsoleMap:
                mUpperPane->close();
                mLowerPane->close();
            }
            if (!pD) {
                qDebug() << "TConsole::closeEvent(QCloseEvent*) INFO - closing a UserWindow but the TDockWidget pointer was not found to be removed...";
            }

            event->accept();
            return;
        } else {
            hide();
            event->ignore();
            return;
        }
    }

    TEvent conCloseEvent{};
    conCloseEvent.mArgumentList.append(QStringLiteral("sysExitEvent"));
    conCloseEvent.mArgumentTypeList.append(ARGUMENT_TYPE_STRING);
    mpHost->raiseEvent(conCloseEvent);

    if (mpHost->mFORCE_SAVE_ON_EXIT) {
        mudlet::self()->saveWindowLayout();
        mpHost->modulesToWrite.clear();
        mpHost->saveProfile();

        if (mpHost->mpMap->mpRoomDB->size() > 0) {
            QDir dir_map;
            QString directory_map = mudlet::getMudletPath(mudlet::profileMapsPath, mProfileName);
            QString filename_map = mudlet::getMudletPath(mudlet::profileDateTimeStampedMapPathFileName, mProfileName, QDateTime::currentDateTime().toString("yyyy-MM-dd#HH-mm-ss"));
            if (!dir_map.exists(directory_map)) {
                dir_map.mkpath(directory_map);
            }
            QFile file_map(filename_map);
            if (file_map.open(QIODevice::WriteOnly)) {
                QDataStream out(&file_map);
                if (mudlet::scmRunTimeQtVersion >= QVersionNumber(5, 13, 0)) {
                    out.setVersion(mudlet::scmQDataStreamFormat_5_12);
                }
                mpHost->mpMap->serialize(out);
                file_map.close();
            }
        }
        event->accept();
        return;
    }

    if (!mUserAgreedToCloseConsole) {
    ASK:
        int choice = QMessageBox::question(this, tr("Save profile?"), tr("Do you want to save the profile %1?").arg(mProfileName), QMessageBox::Yes | QMessageBox::No | QMessageBox::Cancel);
        if (choice == QMessageBox::Cancel) {
            event->setAccepted(false);
            event->ignore();
            return;
        }
        if (choice == QMessageBox::Yes) {
            mudlet::self()->saveWindowLayout();

            mpHost->modulesToWrite.clear();
            std::tuple<bool, QString, QString> result = mpHost->saveProfile();

            if (!std::get<0>(result)) {
                QMessageBox::critical(this, tr("Couldn't save profile"), tr("Sorry, couldn't save your profile - got the following error: %1").arg(std::get<2>(result)));
                goto ASK;
            } else if (mpHost->mpMap && mpHost->mpMap->mpRoomDB->size() > 0) {
                QDir dir_map;
                QString directory_map = mudlet::getMudletPath(mudlet::profileMapsPath, mProfileName);
                QString filename_map = mudlet::getMudletPath(mudlet::profileDateTimeStampedMapPathFileName, mProfileName, QDateTime::currentDateTime().toString(QStringLiteral("yyyy-MM-dd#HH-mm-ss")));
                if (!dir_map.exists(directory_map)) {
                    dir_map.mkpath(directory_map);
                }
                QFile file_map(filename_map);
                if (file_map.open(QIODevice::WriteOnly)) {
                    QDataStream out(&file_map);
                    if (mudlet::scmRunTimeQtVersion >= QVersionNumber(5, 13, 0)) {
                        out.setVersion(mudlet::scmQDataStreamFormat_5_12);
                    }
                    mpHost->mpMap->serialize(out);
                    file_map.close();
                }
            }
            event->accept();
            return;

        } else if (choice == QMessageBox::No) {
            mudlet::self()->saveWindowLayout();

            event->accept();
            return;
        } else {
            if (!mudlet::self()->isGoingDown()) {
                QMessageBox::warning(this, "Aborting exit", "Session exit aborted on user request.");
                event->ignore();
                return;
            } else {
                event->accept();
                return;
            }
        }
    }
}


int TConsole::getButtonState()
{
    return mButtonState;
}

// Converted into a wrapper around a separate toggleLogging() method so that
// calls to turn logging on/off via the toolbar button - which go via this
// wrapper - generate messages on the console.  Requests to control logging from
// the Lua interpreter call the wrapped method directly and messages are
// generated for Lua user control by the Lua subsystem.
void TConsole::slot_toggleLogging()
{
    if (mType & (CentralDebugConsole|ErrorConsole|SubConsole|UserWindow)) {
        return;
        // We don't support logging anything other than main console (at present?)
    }
    mpHost->mpConsole->toggleLogging(true);
}

void TConsole::slot_toggleReplayRecording()
{
    if (mType & CentralDebugConsole) {
        return;
    }
    mRecordReplay = !mRecordReplay;
    if (mRecordReplay) {
        QString directoryLogFile = mudlet::getMudletPath(mudlet::profileReplayAndLogFilesPath, mProfileName);
        QString mLogFileName = QStringLiteral("%1/%2.dat").arg(directoryLogFile, QDateTime::currentDateTime().toString(QStringLiteral("yyyy-MM-dd#HH-mm-ss")));
        QDir dirLogFile;
        if (!dirLogFile.exists(directoryLogFile)) {
            dirLogFile.mkpath(directoryLogFile);
        }
        mReplayFile.setFileName(mLogFileName);
        mReplayFile.open(QIODevice::WriteOnly);
        if (mudlet::scmRunTimeQtVersion >= QVersionNumber(5, 13, 0)) {
            mReplayStream.setVersion(mudlet::scmQDataStreamFormat_5_12);
        }
        mReplayStream.setDevice(&mReplayFile);
        mpHost->mTelnet.recordReplay();
        QString message = QString("Replay recording has started. File: ") + mReplayFile.fileName() + "\n";
        printSystemMessage(message);
    } else {
        mReplayFile.close();
        QString message = QString("Replay recording has been stopped. File: ") + mReplayFile.fileName() + "\n";
        printSystemMessage(message);
    }
}

QString getColorCode(QColor color)
{
    return QStringLiteral("%1,%2,%3,%4").arg(color.red()).arg(color.green()).arg(color.blue()).arg(color.alpha());
}

void TConsole::changeColors()
{
    mDisplayFont.setFixedPitch(true);
    if (mType == CentralDebugConsole) {
        mDisplayFont.setStyleStrategy((QFont::StyleStrategy)(QFont::NoAntialias | QFont::PreferQuality));
        mDisplayFont.setFixedPitch(true);
        mUpperPane->setFont(mDisplayFont);
        mLowerPane->setFont(mDisplayFont);
        QPalette palette;
        palette.setColor(QPalette::Text, mFgColor);
        palette.setColor(QPalette::Highlight, QColor(55, 55, 255));
        palette.setColor(QPalette::Base, QColor(Qt::black));
        mUpperPane->setPalette(palette);
        mLowerPane->setPalette(palette);
    } else if (mType & (ErrorConsole|SubConsole|UserWindow|Buffer)) {
        mDisplayFont.setStyleStrategy(QFont::StyleStrategy(QFont::NoAntialias | QFont::PreferQuality));
        mDisplayFont.setFixedPitch(true);
        mUpperPane->setFont(mDisplayFont);
        mLowerPane->setFont(mDisplayFont);
        QPalette palette;
        palette.setColor(QPalette::Text, mFgColor);
        palette.setColor(QPalette::Highlight, QColor(55, 55, 255));
        palette.setColor(QPalette::Base, mBgColor);
        setPalette(palette);
        layer->setPalette(palette);
        mUpperPane->setPalette(palette);
        mLowerPane->setPalette(palette);
        if (!mBgImageMode) {
            auto styleSheet = QStringLiteral("QLabel {background-color: rgba(%1);}").arg(getColorCode(palette.color(QPalette::Base)));
            mpBackground->setStyleSheet(styleSheet);
        } else {
            setConsoleBackgroundImage(mBgImagePath, mBgImageMode);
        }
    } else if (mType == MainConsole) {
        if (mpCommandLine) {
            auto styleSheet = mpCommandLine->styleSheet();
            mpCommandLine->setStyleSheet(QString());
            QPalette pal;
            pal.setColor(QPalette::Text, mpHost->mCommandLineFgColor); //QColor(0,0,192));
            pal.setColor(QPalette::Highlight, QColor(0, 0, 192));
            pal.setColor(QPalette::HighlightedText, QColor(Qt::white));
            pal.setColor(QPalette::Base, mpHost->mCommandLineBgColor); //QColor(255,255,225));
            mpCommandLine->setPalette(pal);
            mpCommandLine->mRegularPalette = pal;
            mpCommandLine->setStyleSheet(styleSheet);
        }
        if (mpHost->mNoAntiAlias) {
            mpHost->setDisplayFontStyle(QFont::NoAntialias);
        } else {
            mpHost->setDisplayFontStyle(QFont::StyleStrategy(QFont::PreferAntialias | QFont::PreferQuality));
        }
        mpHost->setDisplayFontFixedPitch(true);
        mDisplayFont.setFixedPitch(true);
        mUpperPane->setFont(mpHost->getDisplayFont());
        mLowerPane->setFont(mpHost->getDisplayFont());
        QPalette palette;
        palette.setColor(QPalette::Text, mpHost->mFgColor);
        palette.setColor(QPalette::Highlight, QColor(55, 55, 255));
        palette.setColor(QPalette::Base, mpHost->mBgColor);
        setPalette(palette);
        layer->setPalette(palette);
        mUpperPane->setPalette(palette);
        mLowerPane->setPalette(palette);
        if (!mBgImageMode) {
            auto styleSheet = QStringLiteral("QLabel {background-color: rgba(%1);}").arg(getColorCode(palette.color(QPalette::Base)));
            mpBackground->setStyleSheet(styleSheet);
        } else {
            setConsoleBackgroundImage(mBgImagePath, mBgImageMode);
        }
        mCommandFgColor = mpHost->mCommandFgColor;
        mCommandBgColor = mpHost->mCommandBgColor;
        if (mpCommandLine) {
            mpCommandLine->setFont(mpHost->getDisplayFont());
        }
        mFormatCurrent.setColors(mpHost->mFgColor, mpHost->mBgColor);
    } else {
        Q_ASSERT_X(false, "TConsole::changeColors()", "invalid TConsole type detected");
    }
    QPalette palette;
    palette.setColor(QPalette::Button, QColor(Qt::blue));
    palette.setColor(QPalette::Window, QColor(Qt::green));
    palette.setColor(QPalette::Base, QColor(Qt::red));

    if (mType & (CentralDebugConsole|MainConsole|Buffer)) {
        mUpperPane->mWrapAt = mWrapAt;
        mLowerPane->mWrapAt = mWrapAt;
        splitter->setPalette(palette);
    }

    buffer.updateColors();
    if (mType & (MainConsole|Buffer)) {
        buffer.mWrapAt = mpHost->mWrapAt;
        buffer.mWrapIndent = mpHost->mWrapIndentCount;
    }
}

void TConsole::setConsoleBgColor(int r, int g, int b, int a)
{
    mBgColor = QColor(r, g, b, a);
    mUpperPane->setConsoleBgColor(r, g, b, a);
    mLowerPane->setConsoleBgColor(r, g, b, a);
    changeColors();
}

// Not used:
//void TConsole::setConsoleFgColor(int r, int g, int b)
//{
//    mFgColor = QColor(r, g, b);
//    mUpperPane->setConsoleFgColor(r, g, b);
//    mLowerPane->setConsoleFgColor(r, g, b);
//    changeColors();
//}

/*std::string TConsole::getCurrentTime()
   {
    time_t t;
    time(&t);
    tm lt;
    ostringstream s;
    s.str("");
    struct timeval tv;
    struct timezone tz;
    gettimeofday(&tv, &tz);
    localtime_r( &t, &lt );
    s << "["<<lt.tm_hour<<":"<<lt.tm_min<<":"<<lt.tm_sec<<":"<<tv.tv_usec<<"]";
    string time = s.str();
    return time;
   } */

void TConsole::printOnDisplay(std::string& incomingSocketData, const bool isFromServer)
{
    mProcessingTime.restart();
    mTriggerEngineMode = true;
    buffer.translateToPlainText(incomingSocketData, isFromServer);
    mTriggerEngineMode = false;

    // dequeues MXP events and raise them through the LuaInterpreter
    // TODO: move this somewhere else more appropriate
    auto &mxpEventQueue = mpHost->mMxpClient.mMxpEvents;
    while (!mxpEventQueue.isEmpty()) {
        const auto& event = mxpEventQueue.dequeue();
        mpHost->mLuaInterpreter.signalMXPEvent(event.name, event.attrs, event.actions);
    }

    double processT = mProcessingTime.elapsed();
    if (mpHost->mTelnet.mGA_Driver) {
        networkLatency->setText(QString("N:%1 S:%2").arg(mpHost->mTelnet.networkLatency, 0, 'f', 3).arg(processT / 1000, 0, 'f', 3));
    } else {
        networkLatency->setText(QString("<no GA> S:%1").arg(processT / 1000, 0, 'f', 3));
    }
    // Modify the tab text if this is not the currently active host - this
    // method is only used on the "main" console so no need to filter depending
    // on TConsole types:

    emit signal_newDataAlert(mProfileName);
}

void TConsole::runTriggers(int line)
{
    mDeletedLines = 0;
    mUserCursor.setY(line);
    mIsPromptLine = buffer.promptBuffer.at(line);
    mEngineCursor = line;
    mUserCursor.setX(0);
    mCurrentLine = buffer.line(line);
    mpHost->getLuaInterpreter()->set_lua_string(cmLuaLineVariable, mCurrentLine);
    mCurrentLine.append('\n');

    if (mudlet::debugMode) {
        TDebug(QColor(Qt::darkGreen), QColor(Qt::black)) << "new line arrived:" >> 0;
        TDebug(QColor(Qt::lightGray), QColor(Qt::black)) << mCurrentLine << "\n" >> 0;
    }
    mpHost->incomingStreamProcessor(mCurrentLine, line);
    mIsPromptLine = false;

    //FIXME: neu schreiben: wenn lines oberhalb der aktuellen zeile gelöscht wurden->redraw clean slice
    //       ansonsten einfach löschen
}

void TConsole::finalize()
{
    mUpperPane->showNewLines();
    mLowerPane->showNewLines();
}

/* ANSI color codes: sequence = "ESCAPE + [ code_1; ... ; code_n m"
   -----------------------------------------
   0 reset
   1 intensity bold on
   2 intensity faint
   3 italics on
   4 underline on
   5 blink slow
   6 blink fast
   7 inverse on
   9 strikethrough
   22 intensity normal (not bold, not faint)
   23 italics off
   24 underline off
   27 inverse off
   29 strikethrough off
   30 fg black
   31 fg red
   32 fg green
   33 fg yellow
   34 fg blue
   35 fg magenta
   36 fg cyan
   37 fg white
   39 bg default white
   40 bg black
   41 bg red
   42 bg green
   43 bg yellow
   44 bg blue
   45 bg magenta
   46 bg cyan
   47 bg white
   49 bg black     */

void TConsole::scrollDown(int lines)
{
    mUpperPane->scrollDown(lines);
    if (mUpperPane->mIsTailMode) {
        mLowerPane->mCursorY = buffer.lineBuffer.size();
        mLowerPane->hide();

        mUpperPane->mCursorY = buffer.lineBuffer.size();
        mUpperPane->updateScreenView();
        mUpperPane->forceUpdate();
    }
}

void TConsole::scrollUp(int lines)
{
    mLowerPane->mCursorY = buffer.size();
    mLowerPane->show();
    mLowerPane->updateScreenView();
    mLowerPane->forceUpdate();

    mUpperPane->scrollUp(lines);
}

void TConsole::deselect()
{
    P_begin.setX(0);
    P_begin.setY(0);
    P_end.setX(0);
    P_end.setY(0);
}

void TConsole::showEvent(QShowEvent* event)
{
    if (mType & (MainConsole|Buffer)) {
        if (mpHost) {
            mpHost->mTelnet.mAlertOnNewData = false;
        }
    }
    QWidget::showEvent(event); //FIXME-refac: might cause problems
}

void TConsole::hideEvent(QHideEvent* event)
{
    if (mType & (MainConsole|Buffer)) {
        if (mpHost) {
            if (mudlet::self()->mWindowMinimized) {
                if (mpHost->mAlertOnNewData) {
                    mpHost->mTelnet.mAlertOnNewData = true;
                }
            }
        }
    }
    QWidget::hideEvent(event); //FIXME-refac: might cause problems
}


void TConsole::reset()
{
    deselect();
    mFormatCurrent.setColors(mStandardFormat.foreground(), mStandardFormat.background());
    mFormatCurrent.setAllDisplayAttributes(TChar::None);
}

void TConsole::insertLink(const QString& text, QStringList& func, QStringList& hint, QPoint P, bool customFormat)
{
    int x = P.x();
    int y = P.y();
    QPoint P2 = P;
    P2.setX(x + text.size());

    TChar standardLinkFormat = TChar(Qt::blue, mBgColor, TChar::Underline);
    if (mTriggerEngineMode) {
        mpHost->getLuaInterpreter()->adjustCaptureGroups(x, text.size());

        if (customFormat) {
            buffer.insertInLine(P, text, mFormatCurrent);
        } else {
            buffer.insertInLine(P, text, standardLinkFormat);
        }

        buffer.applyLink(P, P2, func, hint);

        if (y < mEngineCursor) {
            mUpperPane->needUpdate(mUserCursor.y(), mUserCursor.y() + 1);
        }
        return;

    } else {
        if ((buffer.buffer.empty() && buffer.buffer[0].empty()) || mUserCursor == buffer.getEndPos()) {
            if (customFormat) {
                buffer.addLink(mTriggerEngineMode, text, func, hint, mFormatCurrent);
            } else {
                buffer.addLink(mTriggerEngineMode, text, func, hint, standardLinkFormat);
            }

            mUpperPane->showNewLines();
            mLowerPane->showNewLines();

        } else {
            if (customFormat) {
                buffer.insertInLine(mUserCursor, text, mFormatCurrent);
            } else {
                buffer.insertInLine(mUserCursor, text, standardLinkFormat);
            }

            buffer.applyLink(P, P2, func, hint);
            if (text.indexOf("\n") != -1) {
                int y_tmp = mUserCursor.y();
                int down = buffer.wrapLine(mUserCursor.y(), mpHost->mScreenWidth, mpHost->mWrapIndentCount, mFormatCurrent);
                mUpperPane->needUpdate(y_tmp, y_tmp + down + 1);
                int y_neu = y_tmp + down;
                int x_adjust = text.lastIndexOf("\n");
                int x_neu = 0;
                if (x_adjust != -1) {
                    x_neu = text.size() - x_adjust - 1 > 0 ? text.size() - x_adjust - 1 : 0;
                }
                moveCursor(x_neu, y_neu);
            } else {
                mUpperPane->needUpdate(mUserCursor.y(), mUserCursor.y() + 1);
                moveCursor(mUserCursor.x() + text.size(), mUserCursor.y());
            }
        }
    }
}

void TConsole::insertText(const QString& text, QPoint P)
{
    int x = P.x();
    int y = P.y();
    if (mTriggerEngineMode) {
        mpHost->getLuaInterpreter()->adjustCaptureGroups(x, text.size());
        if (y < mEngineCursor) {
            buffer.insertInLine(P, text, mFormatCurrent);
            mUpperPane->needUpdate(mUserCursor.y(), mUserCursor.y() + 1);
        } else if (y >= mEngineCursor) {
            buffer.insertInLine(P, text, mFormatCurrent);
        }

    } else {
        if ((buffer.buffer.empty() && buffer.buffer[0].empty()) || mUserCursor == buffer.getEndPos()) {
            buffer.append(text, 0, text.size(), mFormatCurrent);
            mUpperPane->showNewLines();
            mLowerPane->showNewLines();
        } else {
            buffer.insertInLine(mUserCursor, text, mFormatCurrent);
            int y_tmp = mUserCursor.y();
            if (text.indexOf(QChar::LineFeed) != -1) {
                int down = buffer.wrapLine(y_tmp, mpHost->mScreenWidth, mpHost->mWrapIndentCount, mFormatCurrent);
                mUpperPane->needUpdate(y_tmp, y_tmp + down + 1);
            } else {
                mUpperPane->needUpdate(y_tmp, y_tmp + 1);
            }
        }

    }
}


void TConsole::replace(const QString& text)
{
    int x = P_begin.x();
    int o = P_end.x() - P_begin.x();
    int r = text.size();

    if (mTriggerEngineMode) {
        if (hasSelection()) {
            if (r < o) {
                int a = -1 * (o - r);
                mpHost->getLuaInterpreter()->adjustCaptureGroups(x, a);
            }
            if (r > o) {
                int a = r - o;
                mpHost->getLuaInterpreter()->adjustCaptureGroups(x, a);
            }
        } else {
            mpHost->getLuaInterpreter()->adjustCaptureGroups(x, r);
        }
    }

    buffer.replaceInLine(P_begin, P_end, text, mFormatCurrent);
}

void TConsole::skipLine()
{
    if (deleteLine(mUserCursor.y())) {
        mDeletedLines++;
    }
}

// TODO: It may be worth considering moving the (now) three following methods
// to the TMap class...?
bool TConsole::saveMap(const QString& location, int saveVersion)
{
    QDir dir_map;
    QString filename_map;
    QString directory_map = mudlet::getMudletPath(mudlet::profileMapsPath, mProfileName);

    if (location.isEmpty()) {
        filename_map = mudlet::getMudletPath(mudlet::profileDateTimeStampedMapPathFileName, mProfileName, QDateTime::currentDateTime().toString(QStringLiteral("yyyy-MM-dd#HH-mm-ss")));
    } else {
        filename_map = location;
    }

    if (!dir_map.exists(directory_map)) {
        dir_map.mkpath(directory_map);
    }
    QFile file_map(filename_map);
    if (file_map.open(QIODevice::WriteOnly)) {
        QDataStream out(&file_map);
        if (mudlet::scmRunTimeQtVersion >= QVersionNumber(5, 13, 0)) {
            out.setVersion(mudlet::scmQDataStreamFormat_5_12);
        }
        mpHost->mpMap->serialize(out, saveVersion);
        file_map.close();
    } else {
        return false;
    }

    return true;
}

bool TConsole::loadMap(const QString& location)
{
    Host* pHost = mpHost;
    if (!pHost) {
        // Check for valid mpHost pointer (mpHost was/is/will be a QPoint<Host>
        // in later software versions and is a weak pointer until used
        // (I think - Slysven ?)
        return false;
    }

    if (!pHost->mpMap || !pHost->mpMap->mpMapper) {
        // No map or map currently loaded - so try and created mapper
        // but don't load a map here by default, we do that below and it may not
        // be the default map anyhow
        pHost->createMapper(false);
    }

    if (!pHost->mpMap || !pHost->mpMap->mpMapper) {
        // And that failed so give up
        return false;
    }

    pHost->mpMap->mapClear();

    qDebug() << "TConsole::loadMap() - restore map case 1.";
    pHost->mpMap->pushErrorMessagesToFile(tr("Pre-Map loading(1) report"), true);
    QDateTime now(QDateTime::currentDateTime());

    bool result = false;
    if (pHost->mpMap->restore(location)) {
        pHost->mpMap->audit();
        pHost->mpMap->mpMapper->mp2dMap->init();
        pHost->mpMap->mpMapper->updateAreaComboBox();
        pHost->mpMap->mpMapper->resetAreaComboBoxToPlayerRoomArea();
        pHost->mpMap->mpMapper->show();
        result = true;
    } else {
        pHost->mpMap->mpMapper->mp2dMap->init();
        pHost->mpMap->mpMapper->updateAreaComboBox();
        pHost->mpMap->mpMapper->show();
    }

    if (location.isEmpty()) {
        pHost->mpMap->pushErrorMessagesToFile(tr("Loading map(1) at %1 report").arg(now.toString(Qt::ISODate)), true);
    } else {
        pHost->mpMap->pushErrorMessagesToFile(tr(R"(Loading map(1) "%1" at %2 report)").arg(location, now.toString(Qt::ISODate)), true);
    }

    return result;
}

// Used by TLuaInterpreter::loadMap() and dlgProfilePreferences for import/load
// of files ending in ".xml"
// The TLuaInterpreter::loadMap() supplies a pointer to an error Message which
// it requires in the event of an error (it should be written in a structure
// to match "loadMap: XXXXX." format) - the presence of a non-null pointer here
// should be used to suppress the writing of error messages direct to the
// console - if possible!
bool TConsole::importMap(const QString& location, QString* errMsg)
{
    Host* pHost = mpHost;
    if (!pHost) {
        // Check for valid mpHost pointer (mpHost was/is/will be a QPoint<Host>
        // in later software versions and is a weak pointer until used
        // (I think - Slysven ?)
        if (errMsg) {
            *errMsg = QStringLiteral("loadMap: NULL Host pointer {in TConsole::importMap(...)} - something is wrong!");
        }
        return false;
    }

    if (!pHost->mpMap || !pHost->mpMap->mpMapper) {
        // No map or mapper currently loaded/present - so try and create mapper
        pHost->createMapper(false);
    }

    if (!pHost->mpMap || !pHost->mpMap->mpMapper) {
        // And that failed so give up
        if (errMsg) {
            *errMsg = QStringLiteral("loadMap: unable to initialise mapper {in TConsole::importMap(...)} - something is wrong!");
        }
        return false;
    }

    // Dump any outstanding map errors from past activities that had not yet
    // been logged...
    qDebug() << "TConsole::importingMap() - importing map case 1.";
    pHost->mpMap->pushErrorMessagesToFile(tr("Pre-Map importing(1) report"), true);
    QDateTime now(QDateTime::currentDateTime());

    bool result = false;

    QFileInfo fileInfo(location);
    QString filePathNameString;
    if (!fileInfo.filePath().isEmpty()) {
        if (fileInfo.isRelative()) {
            // Resolve the name relative to the profile home directory:
            filePathNameString = QDir::cleanPath(mudlet::getMudletPath(mudlet::profileDataItemPath, mProfileName, fileInfo.filePath()));
        } else {
            if (fileInfo.exists()) {
                filePathNameString = fileInfo.canonicalFilePath(); // Cannot use cannonical path if file doesn't exist!
            } else {
                filePathNameString = fileInfo.absoluteFilePath();
            }
        }
    }

    QFile file(filePathNameString);
    if (!file.exists()) {
        if (!errMsg) {
            QString infoMsg = tr("[ ERROR ]  - Map file not found, path and name used was:\n"
                                 "%1.")
                                      .arg(filePathNameString);
            pHost->postMessage(infoMsg);
        } else {
            // error message for lua loadMap()
            *errMsg = tr("loadMap: bad argument #1 value (filename used: \n"
                         "\"%1\" was not found).")
                              .arg(filePathNameString);
        }
        return false;
    }

    if (file.open(QFile::ReadOnly | QFile::Text)) {
        if (!errMsg) {
            QString infoMsg = tr("[ INFO ]  - Map file located and opened, now parsing it...");
            pHost->postMessage(infoMsg);
        }

        result = pHost->mpMap->importMap(file, errMsg);

        file.close();
        pHost->mpMap->pushErrorMessagesToFile(tr(R"(Importing map(1) "%1" at %2 report)").arg(location, now.toString(Qt::ISODate)));
    } else {
        if (!errMsg) {
            QString infoMsg = tr(R"([ INFO ]  - Map file located but it could not opened, please check permissions on:"%1".)").arg(filePathNameString);
            pHost->postMessage(infoMsg);
        } else {
            *errMsg = tr("loadMap: bad argument #1 value (filename used: \n"
                         "\"%1\" could not be opened for reading).")
                              .arg(filePathNameString);
        }
        return false;
    }

    return result;
}

bool TConsole::deleteLine(int y)
{
    return buffer.deleteLine(y);
}

bool TConsole::hasSelection()
{
    if (P_begin != P_end) {
        return true;
    } else {
        return false;
    }
}

void TConsole::insertText(const QString& msg)
{
    insertText(msg, mUserCursor);
}

void TConsole::insertLink(const QString& text, QStringList& func, QStringList& hint, bool customFormat)
{
    insertLink(text, func, hint, mUserCursor, customFormat);
}

void TConsole::insertHTML(const QString& text)
{
    insertText(text);
}

int TConsole::getLineNumber()
{
    return mUserCursor.y();
}

int TConsole::getColumnNumber()
{
    return mUserCursor.x();
}

int TConsole::getLineCount()
{
    return buffer.getLastLineNumber();
}

QStringList TConsole::getLines(int from, int to)
{
    QStringList ret;
    int delta = abs(from - to);
    for (int i = 0; i < delta; i++) {
        ret << buffer.line(from + i);
    }
    return ret;
}

void TConsole::selectCurrentLine()
{
    selectSection(0, buffer.line(mUserCursor.y()).size());
}

<<<<<<< HEAD
std::list<int> TConsole::_getFgColor()
=======
std::list<int> TConsole::getFgColor()
>>>>>>> 2c9d3618
{
    std::list<int> result;
    int x = P_begin.x();
    int y = P_begin.y();
    if (y < 0) {
        return result;
    }
    if (x < 0) {
        return result;
    }
    if (y >= static_cast<int>(buffer.buffer.size())) {
        return result;
    }

    auto line = buffer.buffer.at(y);
    int len = static_cast<int>(line.size());
    if (len - 1 >= x) {
        int n = 1;
        QColor color(line.at(x).foreground());
        result.push_back(color.red());
        result.push_back(color.green());
        result.push_back(color.blue());
        while (len - 1 >= x+n) {
            if (color != line.at(x+n).foreground()) {
                break;
            }
            n += 1;
        }
        result.push_back(n);
    }

    return result;
}

std::list<int> TConsole::getBgColor()
{
    std::list<int> result;
    int x = P_begin.x();
    int y = P_begin.y();
    if (y < 0) {
        return result;
    }
    if (x < 0) {
        return result;
    }
    if (y >= static_cast<int>(buffer.buffer.size())) {
        return result;
    }

    auto line = buffer.buffer.at(y);
    int len = static_cast<int>(line.size());
    if (len - 1 >= x) {
        int n = 1;
        QColor color(line.at(x).background());
        result.push_back(color.red());
        result.push_back(color.green());
        result.push_back(color.blue());
        while (len - 1 >= x+n) {
            if (color != line.at(x+n).background()) {
                break;
            }
            n += 1;
        }
        result.push_back(n);
    }

    return result;
}

QPair<quint8, TChar> TConsole::getTextAttributes() const
{
    int x = P_begin.x();
    int y = P_begin.y();
    if (y < 0 || x < 0 || y >= static_cast<int>(buffer.buffer.size()) || x >= (static_cast<int>(buffer.buffer.at(y).size()) - 1)) {
        return qMakePair(2, TChar());
    }

    return qMakePair(0, buffer.buffer.at(y).at(x));
}

void TConsole::luaWrapLine(int line)
{
    if (!mpHost) {
        return;
    }
    TChar ch(mpHost);
    buffer.wrapLine(line, mWrapAt, mIndentCount, ch);
}

bool TConsole::setFontSize(int size)
{
    mDisplayFontSize = size;

    refreshView();
    return true;
}

bool TConsole::setConsoleBackgroundImage(const QString& imgPath, int mode)
{
    QColor bgColor;
    QString styleSheet;

    if (mType == MainConsole) {
        bgColor = mpHost->mBgColor;
    } else {
        bgColor = mBgColor;
    }

    if (mode == 1) {
        styleSheet = QStringLiteral("QLabel {background-color: rgba(%1); border-image: url(%2);}").arg(getColorCode(bgColor)).arg(imgPath);
    } else if (mode == 2) {
        styleSheet = QStringLiteral("QLabel {background-color: rgba(%1); background-image: url(%2); background-repeat: no-repeat; background-position: center; background-origin: margin;}")
                             .arg(getColorCode(bgColor))
                             .arg(imgPath);
    } else if (mode == 3) {
        styleSheet = QStringLiteral("QLabel {background-color: rgba(%1); background-image: url(%2);}").arg(getColorCode(bgColor)).arg(imgPath);
    } else if (mode == 4) {
        styleSheet = QStringLiteral("QLabel {background-color: rgba(%1); %2}").arg(getColorCode(bgColor)).arg(imgPath);
    } else {
        return false;
    }
    mpBackground->setStyleSheet(styleSheet);
    mBgImageMode = mode;
    mBgImagePath = imgPath;
    return true;
}

bool TConsole::resetConsoleBackgroundImage()
{
    mBgImageMode = 0;
    changeColors();
    return true;
}

void TConsole::setCmdVisible(bool isVisible)
{
    QSizePolicy sizePolicy(QSizePolicy::Expanding, QSizePolicy::Expanding);
    // create MiniConsole commandline if it's not existing
    if (!mpCommandLine) {
        mpCommandLine = new TCommandLine(mpHost, mpCommandLine->ConsoleCommandLine, this, mpMainDisplay);
        mpCommandLine->setContentsMargins(0, 0, 0, 0);
        mpCommandLine->setSizePolicy(sizePolicy);
        mpCommandLine->setFocusPolicy(Qt::StrongFocus);
        // put this CommandLine in the mainConsoles SubCommandLineMap
        // name is the console name
        mpHost->mpConsole->mSubCommandLineMap[mConsoleName] = mpCommandLine;
        mpCommandLine->mCommandLineName = mConsoleName;
        mpCommandLine->setObjectName(mConsoleName);
        layoutLayer2->addWidget(mpCommandLine);
    }
    mpButtonMainLayer->setVisible(false);
    layerCommandLine->setVisible(isVisible);
    mpCommandLine->setVisible(isVisible);
    //resizes miniconsole if command line gets enabled/disabled
    resizeConsole();
}

void TConsole::refreshView() const
{
    mUpperPane->mDisplayFont = QFont(mDisplayFontName, mDisplayFontSize, QFont::Normal);
    mUpperPane->setFont(mUpperPane->mDisplayFont);
    mUpperPane->updateScreenView();
    mUpperPane->forceUpdate();
    mLowerPane->mDisplayFont = QFont(mDisplayFontName, mDisplayFontSize, QFont::Normal);
    mLowerPane->setFont(mLowerPane->mDisplayFont);
    mLowerPane->updateScreenView();
    mLowerPane->forceUpdate();
}

bool TConsole::setFont(const QString& font)
{
    mDisplayFontName = font;

    refreshView();
    return true;
}

QString TConsole::getCurrentLine()
{
    return buffer.line(mUserCursor.y());
}

int TConsole::getLastLineNumber()
{
    return buffer.getLastLineNumber();
}

void TConsole::moveCursorEnd()
{
    int y = buffer.getLastLineNumber();
    int x = buffer.line(y).size() - 1;
    x = x >= 0 ? x : 0;
    moveCursor(x, y);
}

bool TConsole::moveCursor(int x, int y)
{
    QPoint P(x, y);
    if (buffer.moveCursor(P)) {
        mUserCursor.setX(x);
        mUserCursor.setY(y);
        return true;
    } else {
        return false;
    }
}

int TConsole::select(const QString& text, int numOfMatch)
{
    if (mUserCursor.y() < 0) {
        return -1;
    }
    if (mUserCursor.y() >= buffer.size()) {
        return -1;
    }

    if (mudlet::debugMode) {
        TDebug(QColor(Qt::darkMagenta), QColor(Qt::black)) << "\nline under current user cursor: " >> 0;
        TDebug(QColor(Qt::red), QColor(Qt::black)) << mUserCursor.y() << "#:" >> 0;
        TDebug(QColor(Qt::gray), QColor(Qt::black)) << buffer.line(mUserCursor.y()) << "\n" >> 0;
    }

    int begin = -1;
    for (int i = 0; i < numOfMatch; i++) {
        QString li = buffer.line(mUserCursor.y());
        if (li.size() < 1) {
            continue;
        }
        begin = li.indexOf(text, begin + 1);

        if (begin == -1) {
            P_begin.setX(0);
            P_begin.setY(0);
            P_end.setX(0);
            P_end.setY(0);
            return -1;
        }
    }

    int end = begin + text.size();
    P_begin.setX(begin);
    P_begin.setY(mUserCursor.y());
    P_end.setX(end);
    P_end.setY(mUserCursor.y());

    if (mudlet::debugMode) {
        TDebug(QColor(Qt::darkRed), QColor(Qt::black)) << "P_begin(" << P_begin.x() << "/" << P_begin.y() << "), P_end(" << P_end.x() << "/" << P_end.y()
                                                       << ") selectedText = " << buffer.line(mUserCursor.y()).mid(P_begin.x(), P_end.x() - P_begin.x()) << "\n"
                >> 0;
    }
    return begin;
}

bool TConsole::selectSection(int from, int to)
{
    if (mudlet::debugMode) {
        TDebug(QColor(Qt::darkMagenta), QColor(Qt::black)) << "\nselectSection(" << from << "," << to << "): line under current user cursor: " << buffer.line(mUserCursor.y()) << "\n" >> 0;
    }
    if (from < 0) {
        return false;
    }
    if (mUserCursor.y() >= static_cast<int>(buffer.buffer.size())) {
        return false;
    }
    int s = buffer.buffer[mUserCursor.y()].size();
    if (from > s || from + to > s) {
        return false;
    }
    P_begin.setX(from);
    P_begin.setY(mUserCursor.y());
    P_end.setX(from + to);
    P_end.setY(mUserCursor.y());

    if (mudlet::debugMode) {
        TDebug(QColor(Qt::darkMagenta), QColor(Qt::black)) << "P_begin(" << P_begin.x() << "/" << P_begin.y() << "), P_end(" << P_end.x() << "/" << P_end.y()
                                                           << ") selectedText = " << buffer.line(mUserCursor.y()).mid(P_begin.x(), P_end.x() - P_begin.x()) << "\n"
                >> 0;
    }
    return true;
}

// returns whenever the selection is valid, the selection text,
// start position, and the length of the seletion
std::tuple<bool, QString, int, int> TConsole::getSelection()
{
    if (mUserCursor.y() >= static_cast<int>(buffer.buffer.size())) {
        return std::make_tuple(false, QStringLiteral("the selection is no longer valid"), 0, 0);
    }

    const auto start = P_begin.x();
    const auto length = P_end.x() - P_begin.x();
    const auto line = buffer.line(mUserCursor.y());
    if (line.size() < start) {
        return std::make_tuple(false, QStringLiteral("the selection is no longer valid"), 0, 0);
    }

    const auto text = line.mid(start, length);
    return std::make_tuple(true, text, start, length);
}

void TConsole::setLink(const QStringList& linkFunction, const QStringList& linkHint)
{
    buffer.applyLink(P_begin, P_end, linkFunction, linkHint);
    mUpperPane->forceUpdate();
    mLowerPane->forceUpdate();
}

// Set or Reset ALL the specified (but not others)
void TConsole::setDisplayAttributes(const TChar::AttributeFlags attributes, const bool b)
{
    mFormatCurrent.setAllDisplayAttributes((mFormatCurrent.allDisplayAttributes() & ~(attributes)) | (b ? attributes : TChar::None));
    buffer.applyAttribute(P_begin, P_end, attributes, b);
    mUpperPane->forceUpdate();
    mLowerPane->forceUpdate();
}

void TConsole::setFgColor(int r, int g, int b)
{
    setFgColor(QColor(r, g, b));
    mUpperPane->forceUpdate();
    mLowerPane->forceUpdate();
}

void TConsole::setBgColor(int r, int g, int b, int a)
{
    setBgColor(QColor(r, g, b, a));
    mUpperPane->forceUpdate();
    mLowerPane->forceUpdate();
}

void TConsole::setBgColor(const QColor& newColor)
{
    mFormatCurrent.setBackground(newColor);
    buffer.applyBgColor(P_begin, P_end, newColor);
    mUpperPane->forceUpdate();
    mLowerPane->forceUpdate();
}

void TConsole::setFgColor(const QColor& newColor)
{
    mFormatCurrent.setForeground(newColor);
    buffer.applyFgColor(P_begin, P_end, newColor);
    mUpperPane->forceUpdate();
    mLowerPane->forceUpdate();
}

void TConsole::setScrollBarVisible(bool isVisible)
{
    if (mpScrollBar) {
        mpScrollBar->setVisible(isVisible);
    }
}

void TConsole::setHorizontalScrollBar(bool isEnabled)
{
    if (mpHScrollBar) {
        mHScrollBarEnabled = isEnabled;
        mpHScrollBar->setVisible(isEnabled);
    }
}

void TConsole::printCommand(QString& msg)
{
    if (mTriggerEngineMode) {
        msg.append(QChar::LineFeed);
        int lineBeforeNewContent = buffer.getLastLineNumber();
        if (lineBeforeNewContent >= 0) {
            if (buffer.lineBuffer.at(lineBeforeNewContent).right(1) != QChar(QChar::LineFeed)) {
                msg.prepend(QChar::LineFeed);
            }
        }
        buffer.appendLine(msg, 0, msg.size() - 1, mCommandFgColor, mCommandBgColor);
    } else {
        int lineBeforeNewContent = buffer.size() - 2;
        if (lineBeforeNewContent >= 0) {
            int promptEnd = buffer.buffer.at(lineBeforeNewContent).size();
            if (promptEnd < 0) {
                promptEnd = 0;
            }
            if (buffer.promptBuffer[lineBeforeNewContent]) {
                QPoint P(promptEnd, lineBeforeNewContent);
                TChar format(mCommandFgColor, mCommandBgColor);
                buffer.insertInLine(P, msg, format);
                int down = buffer.wrapLine(lineBeforeNewContent, mpHost->mScreenWidth, mpHost->mWrapIndentCount, mFormatCurrent);

                mUpperPane->needUpdate(lineBeforeNewContent, lineBeforeNewContent + 1 + down);
                mLowerPane->needUpdate(lineBeforeNewContent, lineBeforeNewContent + 1 + down);
                buffer.promptBuffer[lineBeforeNewContent] = false;
                return;
            }
        }
        msg.append("\n");
        print(msg, mCommandFgColor, mCommandBgColor);
    }
}

void TConsole::echoLink(const QString& text, QStringList& func, QStringList& hint, bool customFormat)
{
    if (customFormat) {
        buffer.addLink(mTriggerEngineMode, text, func, hint, mFormatCurrent);
    } else {
        TChar f = TChar(Qt::blue, (mType == MainConsole ? mpHost->mBgColor : mBgColor), TChar::Underline);
        buffer.addLink(mTriggerEngineMode, text, func, hint, f);
    }
    mUpperPane->showNewLines();
    mLowerPane->showNewLines();
}

<<<<<<< HEAD
TConsole* TConsole::createBuffer(const QString& name)
{
    if (!mSubConsoleMap.contains(name)) {
        auto pC = new TConsole(mpHost, Buffer);
        mSubConsoleMap[name] = pC;
        pC->mConsoleName = name;
        pC->setContentsMargins(0, 0, 0, 0);
        pC->hide();
        pC->layerCommandLine->hide();
        return pC;
    } else {
        return nullptr;
    }
}

void TConsole::resetMainConsole()
{
    //resetProfile should reset also UserWindows
    QMutableMapIterator<QString, TDockWidget*> itDockWidget(mDockWidgetMap);
    while (itDockWidget.hasNext()) {
        itDockWidget.next();
        itDockWidget.value()->close();
        itDockWidget.remove();
    }

    QMutableMapIterator<QString, TCommandLine*> itCommandLine(mSubCommandLineMap);
    while (itCommandLine.hasNext()) {
        itCommandLine.next();
        itCommandLine.value()->deleteLater();
        itCommandLine.remove();
    }

    QMutableMapIterator<QString, TConsole*> itSubConsole(mSubConsoleMap);
    while (itSubConsole.hasNext()) {
        itSubConsole.next();
        // CHECK: Do we need to handle the float/dockable widgets here:
        itSubConsole.value()->close();
        itSubConsole.remove();
    }

    QMutableMapIterator<QString, TLabel*> itLabel(mLabelMap);
    while (itLabel.hasNext()) {
        itLabel.next();
        itLabel.value()->close();
        itLabel.remove();
    }
}

// This is a sub-console overlaid on to the main console
TConsole* TConsole::createMiniConsole(const QString& windowname, const QString& name, int x, int y, int width, int height)
{
    //if pW then add Console as Overlay to the Userwindow
    auto pW = mDockWidgetMap.value(windowname);
    auto pC = mSubConsoleMap.value(name);
    if (!pC) {
        if (!pW) {
            pC = new TConsole(mpHost, SubConsole, mpMainFrame);
        } else {
            pC = new TConsole(mpHost, SubConsole, pW->widget());
        }
        if (!pC) {
            return nullptr;
        }
        mSubConsoleMap[name] = pC;
        pC->setObjectName(name);
        pC->mConsoleName = name;
        pC->setFocusPolicy(Qt::NoFocus);
        const auto& hostCommandLine = mpHost->mpConsole->mpCommandLine;
        pC->setFocusProxy(hostCommandLine);
        pC->mUpperPane->setFocusProxy(hostCommandLine);
        pC->mLowerPane->setFocusProxy(hostCommandLine);
        pC->resize(width, height);
        pC->mOldX = x;
        pC->mOldY = y;
        pC->setContentsMargins(0, 0, 0, 0);
        pC->move(x, y);

        pC->setFontSize(12);
        pC->show();

        return pC;
    } else {
        return nullptr;
    }
}

TLabel* TConsole::createLabel(const QString& windowname, const QString& name, int x, int y, int width, int height, bool fillBackground, bool clickThrough)
{
    //if pW put Label in Userwindow
    auto pL = mLabelMap.value(name);
    auto pW = mDockWidgetMap.value(windowname);
    if (!pL) {
        if (!pW) {
            pL = new TLabel(mpHost, mpMainFrame);
        } else {
            pL = new TLabel(mpHost, pW->widget());
        }
        mLabelMap[name] = pL;
        pL->setObjectName(name);
        pL->setAutoFillBackground(fillBackground);
        pL->setClickThrough(clickThrough);
        pL->resize(width, height);
        pL->setContentsMargins(0, 0, 0, 0);
        pL->move(x, y);
        pL->show();
        return pL;
    } else {
        return nullptr;
    }
}

std::pair<bool, QString> TConsole::deleteLabel(const QString& name)
{
    if (name.isEmpty()) {
        return {false, QLatin1String("a label cannot have an empty string as its name")};
    }

    auto pL = mLabelMap.take(name);
    if (pL) {
        // Using deleteLater() rather than delete as it seems a safer option
        // given that this item is likely to be linked to some events and
        // suchlike:
        pL->deleteLater();

        // It remains to be seen if the label has "gone" as a result of the
        // above by the time the Lua subsystem processes the following:
        TEvent mudletEvent{};
        mudletEvent.mArgumentList.append(QLatin1String("sysLabelDeleted"));
        mudletEvent.mArgumentTypeList.append(ARGUMENT_TYPE_STRING);
        mudletEvent.mArgumentList.append(name);
        mudletEvent.mArgumentTypeList.append(ARGUMENT_TYPE_STRING);
        mpHost->raiseEvent(mudletEvent);
        return {true, QString()};
    }

    // Message is of the form needed for a Lua API function call run-time error
    return {false, QStringLiteral("label name \"%1\" not found").arg(name)};
}

std::pair<bool, QString> TConsole::setLabelToolTip(const QString& name, const QString& text, double duration)
{
    if (name.isEmpty()) {
        return {false, QStringLiteral("a label cannot have an empty string as its name")};
    }

    auto pL = mLabelMap.value(name);
    if (pL) {
        duration = duration * 1000;
        pL->setToolTip(text);
        pL->setToolTipDuration(duration);
        return {true, QString()};
    }

    // Message is of the form needed for a Lua API function call run-time error
    return {false, QStringLiteral("label name \"%1\" not found").arg(name)};
}

std::pair<bool, QString> TConsole::setLabelCursor(const QString& name, int shape)
{
    if (name.isEmpty()) {
        return {false, QStringLiteral("a label cannot have an empty string as its name")};
    }

    auto pL = mLabelMap.value(name);
    if (pL) {
        if (shape > -1 && shape < 22) {
            pL->setCursor(static_cast<Qt::CursorShape>(shape));
        } else if (shape == -1) {
            pL->unsetCursor();
        } else {
            return {false, QStringLiteral("cursor shape \"%1\" not found. see https://doc.qt.io/qt-5/qt.html#CursorShape-enum").arg(shape)};
        }
        return {true, QString()};
    }
    return {false, QStringLiteral("label name \"%1\" not found").arg(name)};
}

std::pair<bool, QString> TConsole::setLabelCustomCursor(const QString& name, const QString& pixMapLocation, int hotX, int hotY)
{
    if (name.isEmpty()) {
        return {false, QStringLiteral("a label cannot have an empty string as its name")};
    }

    if (pixMapLocation.isEmpty()) {
        return {false, QStringLiteral("custom cursor location cannot be an empty string")};
    }

    auto pL = mLabelMap.value(name);
    if (pL) {
        QPixmap cursor_pixmap = QPixmap(pixMapLocation);
        if (cursor_pixmap.isNull()) {
            return {false, QStringLiteral("couldn't find custom cursor, is the location \"%1\" correct?").arg(pixMapLocation)};
        }
        QCursor custom_cursor = QCursor(cursor_pixmap, hotX, hotY);
        pL->setCursor(custom_cursor);
        return {true, QString()};
    }

    return {false, QStringLiteral("label name \"%1\" not found").arg(name)};
}

std::pair<bool, QString> TConsole::createMapper(const QString& windowname, int x, int y, int width, int height)
{
    auto pW = mDockWidgetMap.value(windowname);
    auto pM = mpHost->mpDockableMapWidget;
    if (pM) {
        return {false, QStringLiteral("cannot create mapper. Do you already use a map window?")};
    }
    if (!mpMapper) {
        // Arrange for TMap member values to be copied from the Host masters so they
        // are in place when the 2D mapper is created:
        mpHost->getPlayerRoomStyleDetails(mpHost->mpMap->mPlayerRoomStyle,
                                          mpHost->mpMap->mPlayerRoomOuterDiameterPercentage,
                                          mpHost->mpMap->mPlayerRoomInnerDiameterPercentage,
                                          mpHost->mpMap->mPlayerRoomOuterColor,
                                          mpHost->mpMap->mPlayerRoomInnerColor);
        if (!pW) {
            mpMapper = new dlgMapper(mpMainFrame, mpHost, mpHost->mpMap.data());
        } else {
            mpMapper = new dlgMapper(pW->widget(), mpHost, mpHost->mpMap.data());
        }
        mpHost->mpMap->mpHost = mpHost;
        mpHost->mpMap->mpMapper = mpMapper;
        qDebug() << "TConsole::createMapper() - restore map case 2.";
        mpHost->mpMap->pushErrorMessagesToFile(tr("Pre-Map loading(2) report"), true);
        QDateTime now(QDateTime::currentDateTime());

        if (mpHost->mpMap->restore(QString())) {
            mpHost->mpMap->audit();
            mpMapper->mp2dMap->init();
            mpMapper->updateAreaComboBox();
            mpMapper->resetAreaComboBoxToPlayerRoomArea();
        }

        mpHost->mpMap->pushErrorMessagesToFile(tr("Loading map(2) at %1 report").arg(now.toString(Qt::ISODate)), true);

        TEvent mapOpenEvent{};
        mapOpenEvent.mArgumentList.append(QLatin1String("mapOpenEvent"));
        mapOpenEvent.mArgumentTypeList.append(ARGUMENT_TYPE_STRING);
        mpHost->raiseEvent(mapOpenEvent);
    }
    mpMapper->resize(width, height);
    mpMapper->move(x, y);

    // Qt bug workaround: on Windows and during profile load only, if the mapper widget is created
    // it gives a height and width to mpLeftToolBar, mpRightToolBar, and mpTopToolBar for
    // some reason. Those widgets size back down immediately after on their own (?!), however if
    // getMainWindowSize() is called right after map create, the sizes reported will be wrong
#if defined(Q_OS_WIN32)
    mpLeftToolBar->setHidden(true);
    mpRightToolBar->setHidden(true);
    mpTopToolBar->setHidden(true);
    mpMapper->show();
    mpLeftToolBar->setVisible(true);
    mpRightToolBar->setVisible(true);
    mpTopToolBar->setVisible(true);
#else
    mpMapper->show();
#endif
    return {true, QString()};
}

std::pair<bool, QString> TConsole::createCommandLine(const QString& windowname, const QString& name, int x, int y, int width, int height)
{
    if (name.isEmpty()) {
        return {false, QLatin1String("a commandLine cannot have an empty string as its name")};
    }

    auto pN = mSubCommandLineMap.value(name);
    auto pW = mDockWidgetMap.value(windowname);

    if (!pN) {
        if (!pW) {
            pN = new TCommandLine(mpHost, mpCommandLine->SubCommandLine, this, mpMainFrame);
        } else {
            pN = new TCommandLine(mpHost, mpCommandLine->SubCommandLine, this, pW->widget());
        }
        mSubCommandLineMap[name] = pN;
        pN->mCommandLineName = name;
        pN->setObjectName(name);
        pN->resize(width, height);
        pN->move(x, y);
        pN->show();
        return {true, QString()};
    }
    return {false, QLatin1String("couldn't create commandLine")};
}

bool TConsole::setBackgroundImage(const QString& name, const QString& path)
{
    auto pL = mLabelMap.value(name);
    if (pL) {
        QPixmap bgPixmap(path);
        pL->setPixmap(bgPixmap);
        return true;
    } else {
        return false;
    }
}

bool TConsole::setBackgroundColor(const QString& name, int r, int g, int b, int alpha)
{
    auto pC = mSubConsoleMap.value(name);
    auto pL = mLabelMap.value(name);
    if (pC) {
        QPalette mainPalette;
        mainPalette.setColor(QPalette::Window, QColor(r, g, b, alpha));
        pC->setPalette(mainPalette);
        pC->mUpperPane->mBgColor = QColor(r, g, b, alpha);
        pC->mLowerPane->mBgColor = QColor(r, g, b, alpha);
        // update the display properly when color selections change.
        pC->mUpperPane->updateScreenView();
        pC->mUpperPane->forceUpdate();
        if (!pC->mUpperPane->mIsTailMode) {
            // The upper pane having mIsTailMode true means lower pane is hidden
            pC->mLowerPane->updateScreenView();
            pC->mLowerPane->forceUpdate();
        }
        return true;
    } else if (pL) {
        QPalette mainPalette;
        mainPalette.setColor(QPalette::Window, QColor(r, g, b, alpha));
        pL->setPalette(mainPalette);
        return true;
    } else {
        return false;
    }
}

bool TConsole::raiseWindow(const QString& name)
{
    auto pC = mSubConsoleMap.value(name);
    auto pL = mLabelMap.value(name);
    auto pM = mpMapper;
    auto pN = mSubCommandLineMap.value(name);

    if (pC) {
        pC->raise();
        return true;
    }
    if (pL) {
        pL->raise();
        return true;
    }
    if (pM && !name.compare(QLatin1String("mapper"), Qt::CaseInsensitive)) {
        pM->raise();
        return true;
    }
    if (pN) {
        pN->raise();
        return true;
    }

    return false;
}

bool TConsole::lowerWindow(const QString& name)
{
    auto pC = mSubConsoleMap.value(name);
    auto pL = mLabelMap.value(name);
    auto pM = mpMapper;
    auto pN = mSubCommandLineMap.value(name);

    if (pC) {
        pC->lower();
        mpBackground->lower();
        mpMainDisplay->lower();
        return true;
    }
    if (pL) {
        pL->lower();
        mpBackground->lower();
        mpMainDisplay->lower();
        return true;
    }
    if (pM && !name.compare(QLatin1String("mapper"), Qt::CaseInsensitive)) {
        pM->lower();
        mpBackground->lower();
        mpMainDisplay->lower();
        return true;
    }
    if (pN) {
        pN->lower();
        mpBackground->lower();
        mpMainDisplay->lower();
        return true;
    }
    return false;
}

bool TConsole::showWindow(const QString& name)
{
    auto pC = mSubConsoleMap.value(name);
    auto pL = mLabelMap.value(name);
    if (pC) {
        pC->mUpperPane->updateScreenView();
        pC->mUpperPane->forceUpdate();
        pC->show();

        pC->mLowerPane->updateScreenView();
        pC->mLowerPane->forceUpdate();
        return true;
    } else if (pL) {
        pL->show();
        return true;
    } else {
        return false;
    }
}

bool TConsole::hideWindow(const QString& name)
{
    auto pC = mSubConsoleMap.value(name);
    auto pL = mLabelMap.value(name);
    if (pC) {
        pC->hide();
        return true;
    } else if (pL) {
        pL->hide();
        return true;
    } else {
        return false;
    }
}

bool TConsole::printWindow(const QString& name, const QString& text)
{
    auto pC = mSubConsoleMap.value(name);
    auto pL = mLabelMap.value(name);
    if (pC) {
        pC->print(text);
        return true;
    } else if (pL) {
        pL->setText(text);
        return true;
    } else {
        return false;
    }
}

=======
>>>>>>> 2c9d3618
void TConsole::print(const char* txt)
{
    QString msg(txt);
    buffer.append(msg, 0, msg.size(), mFormatCurrent.foreground(), mFormatCurrent.background(), mFormatCurrent.allDisplayAttributes());
    mUpperPane->showNewLines();
    mLowerPane->showNewLines();
}

// echoUserWindow(const QString& msg) was a redundant wrapper around this method:
void TConsole::print(const QString& msg)
{
    buffer.append(msg, 0, msg.size(), mFormatCurrent.foreground(), mFormatCurrent.background(), mFormatCurrent.allDisplayAttributes());
    mUpperPane->showNewLines();
    mLowerPane->showNewLines();
}

// printDebug(QColor& c, QColor& d, const QString& msg) was functionally the
// same as this method it was just that the arguments were in a different order
void TConsole::print(const QString& msg, const QColor fgColor, const QColor bgColor)
{
    buffer.append(msg, 0, msg.size(), fgColor, bgColor);
    mUpperPane->showNewLines();
    mLowerPane->showNewLines();
}

void TConsole::printSystemMessage(const QString& msg)
{
    QString txt = tr("System Message: %1").arg(msg);
    print(txt, mSystemMessageFgColor, mSystemMessageBgColor);
}

void TConsole::echo(const QString& msg)
{
    if (mTriggerEngineMode) {
        buffer.appendLine(msg, 0, msg.size() - 1, mFormatCurrent.foreground(), mFormatCurrent.background(), mFormatCurrent.allDisplayAttributes());
    } else {
        print(msg);
    }
}

void TConsole::copy()
{
    mpHost->mpConsole->mClipboard = buffer.copy(P_begin, P_end);
}

void TConsole::cut()
{
    mClipboard = buffer.cut(P_begin, P_end);
}

void TConsole::paste()
{
    if (buffer.size() - 1 > mUserCursor.y()) {
        buffer.paste(mUserCursor, mClipboard);
        mUpperPane->needUpdate(mUserCursor.y(), mUserCursor.y());
    } else {
        buffer.appendBuffer(mClipboard);
    }
    mUpperPane->showNewLines();
    mLowerPane->showNewLines();
}

void TConsole::pasteWindow(TBuffer bufferSlice)
{
    mClipboard = bufferSlice;
    paste();
}

void TConsole::appendBuffer()
{
    buffer.appendBuffer(mClipboard);
    mUpperPane->showNewLines();
    mLowerPane->showNewLines();
}

void TConsole::appendBuffer(TBuffer bufferSlice)
{
    buffer.appendBuffer(bufferSlice);
    mUpperPane->showNewLines();
    mLowerPane->showNewLines();
}

void TConsole::slot_stop_all_triggers(bool b)
{
    if (b) {
        mpHost->stopAllTriggers();
        emergencyStop->setIcon(QIcon(QStringLiteral(":/icons/red-bomb.png")));
    } else {
        mpHost->reenableAllTriggers();
        emergencyStop->setIcon(QIcon(QStringLiteral(":/icons/edit-bomb.png")));
    }
}

void TConsole::showStatistics()
{
    QStringList header;
    header << "\n"
           << "+--------------------------------------------------------------+\n"
           << "|               system statistics                              |\n"
           << "+--------------------------------------------------------------+\n";

    QString h = header.join("");
    QString msg = h;
    print(msg, QColor(150, 120, 0), Qt::black);

    QString script = "setFgColor(190,150,0); setUnderline(true);echo([[\n\nGMCP events:\n]]);setUnderline(false);setFgColor(150,120,0);display( gmcp );";
    mpHost->mLuaInterpreter.compileAndExecuteScript(script);
    script = "setFgColor(190,150,0); setUnderline(true);echo([[\n\nATCP events:\n]]);setUnderline(false);setFgColor(150,120,0); display( atcp );";
    mpHost->mLuaInterpreter.compileAndExecuteScript(script);
    script = "setFgColor(190,150,0); setUnderline(true);echo([[\n\nchannel102 events:\n]]);setUnderline(false);setFgColor(150,120,0);display( channel102 );";
    mpHost->mLuaInterpreter.compileAndExecuteScript(script);


    script = "setFgColor(190,150,0); setUnderline(true); echo([[\n\nTrigger Report:\n\n]]); setBold(false);setUnderline(false);setFgColor(150,120,0)";
    mpHost->mLuaInterpreter.compileAndExecuteScript(script);
    QString r1 = mpHost->getTriggerUnit()->assembleReport();
    msg = r1;
    print(msg, QColor(150, 120, 0), Qt::black);
    script = "setFgColor(190,150,0); setUnderline(true);echo([[\n\nTimer Report:\n\n]]);setBold(false);setUnderline(false);setFgColor(150,120,0)";
    mpHost->mLuaInterpreter.compileAndExecuteScript(script);
    QString r2 = mpHost->getTimerUnit()->assembleReport();
    msg = r2;
    print(msg, QColor(150, 120, 0), Qt::black);

    script = "setFgColor(190,150,0); setUnderline(true);echo([[\n\nKeybinding Report:\n\n]]);setBold(false);setUnderline(false);setFgColor(150,120,0)";
    mpHost->mLuaInterpreter.compileAndExecuteScript(script);
    QString r3 = mpHost->getKeyUnit()->assembleReport();
    msg = r3;
    print(msg, QColor(150, 120, 0), Qt::black);

    QString footer = QString("\n+--------------------------------------------------------------+\n");
    mpHost->mpConsole->print(footer, QColor(150, 120, 0), Qt::black);
    script = "resetFormat();";
    mpHost->mLuaInterpreter.compileAndExecuteScript(script);

    mpHost->mpConsole->raise();
}

void TConsole::slot_searchBufferUp()
{
    // The search term entry box is one widget that does not pass a mouse press
    // event up to the main TConsole and thus does not cause the focus to shift
    // to the profile's tab when in multi-view mode - so add a call to make that
    // happen:
    mudlet::self()->activateProfile(mpHost);

    QString _txt = mpBufferSearchBox->text();
    if (_txt != mSearchQuery) {
        mSearchQuery = _txt;
        mCurrentSearchResult = buffer.lineBuffer.size();
    } else {
        // make sure the line to search from does not exceed the buffer, which can grow and shrink dynamically
        mCurrentSearchResult = std::min(mCurrentSearchResult, buffer.lineBuffer.size());
    }
    if (buffer.lineBuffer.empty()) {
        return;
    }
    bool _found = false;
    for (int i = mCurrentSearchResult - 1; i >= 0; i--) {
        int begin = -1;
        do {
            begin = buffer.lineBuffer[i].indexOf(mSearchQuery, begin + 1);
            if (begin > -1) {
                int length = mSearchQuery.size();
                moveCursor(0, i);
                selectSection(begin, length);
                setBgColor(255, 255, 0, 255);
                setFgColor(0, 0, 0);
                deselect();
                reset();
                _found = true;
            }
        } while (begin > -1);
        if (_found) {
            scrollUp(buffer.mCursorY - i - 3);
            mUpperPane->forceUpdate();
            mCurrentSearchResult = i;
            return;
        }
    }
    print(QStringLiteral("%1\n").arg(tr("No search results, sorry!")));
}

void TConsole::slot_searchBufferDown()
{
    QString _txt = mpBufferSearchBox->text();
    if (_txt != mSearchQuery) {
        mSearchQuery = _txt;
        mCurrentSearchResult = buffer.lineBuffer.size();
    }
    if (buffer.lineBuffer.empty()) {
        return;
    }
    if (mCurrentSearchResult >= buffer.lineBuffer.size()) {
        return;
    }
    bool _found = false;
    for (int i = mCurrentSearchResult + 1; i < buffer.lineBuffer.size(); i++) {
        int begin = -1;
        do {
            begin = buffer.lineBuffer[i].indexOf(mSearchQuery, begin + 1);
            if (begin > -1) {
                int length = mSearchQuery.size();
                moveCursor(0, i);
                selectSection(begin, length);
                setBgColor(255, 255, 0, 255);
                setFgColor(0, 0, 0);
                deselect();
                reset();
                _found = true;
            }
        } while (begin > -1);
        if (_found) {
            scrollUp(buffer.mCursorY - i - 3);
            mUpperPane->forceUpdate();
            mCurrentSearchResult = i;
            return;
        }
    }
    print(QStringLiteral("%1\n").arg(tr("No search results, sorry!")));
}

QSize TConsole::getMainWindowSize() const
{
    QSize consoleSize = size();
    int toolbarWidth = mpLeftToolBar->width() + mpRightToolBar->width();
    int toolbarHeight = mpTopToolBar->height();
    int commandLineHeight = mpCommandLine->height();
    QSize mainWindowSize(consoleSize.width() - toolbarWidth, consoleSize.height() - (commandLineHeight + toolbarHeight));
    return mainWindowSize;
}

void TConsole::slot_reloadMap(QList<QString> profilesList)
{
    Host* pHost = getHost();
    if (!pHost) {
        return;
    }

    if (!profilesList.contains(mProfileName)) {
        qDebug() << "TConsole::slot_reloadMap(" << profilesList << ") request received but we:" << mProfileName << "are not mentioned - so we are ignoring it...!";
        return;
    }

    QString infoMsg = tr("[ INFO ]  - Map reload request received from system...");
    pHost->postMessage(infoMsg);

    QString outcomeMsg;
    if (loadMap(QString())) {
        outcomeMsg = tr("[  OK  ]  - ... System Map reload request completed.");
    } else {
        outcomeMsg = tr("[ WARN ]  - ... System Map reload request failed.");
    }

    pHost->postMessage(outcomeMsg);
}

void TConsole::setProfileName(const QString& newName)
{
    mProfileName = newName;
}


void TConsole::dragEnterEvent(QDragEnterEvent* e)
{
    if (e->mimeData()->hasUrls()) {
        e->acceptProposedAction();
    }
}

//https://amin-ahmadi.com/2016/01/04/qt-drag-drop-files-images/
void TConsole::dropEvent(QDropEvent* e)
{
    for (const auto& url : e->mimeData()->urls()) {
        QString fname = url.toLocalFile();
        QFileInfo info(fname);
        if (info.exists()) {
            QPoint pos = e->pos();
            TEvent mudletEvent{};
            mudletEvent.mArgumentList.append(QLatin1String("sysDropEvent"));
            mudletEvent.mArgumentList.append(fname);
            mudletEvent.mArgumentList.append(info.suffix().trimmed());
            mudletEvent.mArgumentList.append(QString::number(pos.x()));
            mudletEvent.mArgumentList.append(QString::number(pos.y()));
            mudletEvent.mArgumentList.append(mConsoleName);
            mudletEvent.mArgumentTypeList.append(ARGUMENT_TYPE_STRING);
            mudletEvent.mArgumentTypeList.append(ARGUMENT_TYPE_STRING);
            mudletEvent.mArgumentTypeList.append(ARGUMENT_TYPE_STRING);
            mudletEvent.mArgumentTypeList.append(ARGUMENT_TYPE_NUMBER);
            mudletEvent.mArgumentTypeList.append(ARGUMENT_TYPE_NUMBER);
            mudletEvent.mArgumentTypeList.append(ARGUMENT_TYPE_STRING);
            mpHost->raiseEvent(mudletEvent);
        }
    }
}

// This is also called from the TTextEdit mouse(Press|Release)Event()s:
void TConsole::raiseMudletMousePressOrReleaseEvent(QMouseEvent* event, const bool isPressEvent)
{
    // Ensure that this profile is the one that has it's tab selected in a
    // multi-view situation:
    mudlet::self()->activateProfile(mpHost);

    TEvent mudletEvent{};
    mudletEvent.mArgumentList.append(isPressEvent ? QStringLiteral("sysWindowMousePressEvent") : QStringLiteral("sysWindowMouseReleaseEvent"));
    switch (event->button()) {
    case Qt::LeftButton:    mudletEvent.mArgumentList.append(QString::number(1));   break;
    case Qt::RightButton:   mudletEvent.mArgumentList.append(QString::number(2));   break;
    case Qt::MidButton:     mudletEvent.mArgumentList.append(QString::number(3));   break;
    case Qt::BackButton:    mudletEvent.mArgumentList.append(QString::number(4));   break;
    case Qt::ForwardButton: mudletEvent.mArgumentList.append(QString::number(5));   break;
    case Qt::TaskButton:    mudletEvent.mArgumentList.append(QString::number(6));   break;
    case Qt::ExtraButton4:  mudletEvent.mArgumentList.append(QString::number(7));   break;
    case Qt::ExtraButton5:  mudletEvent.mArgumentList.append(QString::number(8));   break;
    case Qt::ExtraButton6:  mudletEvent.mArgumentList.append(QString::number(9));   break;
    case Qt::ExtraButton7:  mudletEvent.mArgumentList.append(QString::number(10));  break;
    case Qt::ExtraButton8:  mudletEvent.mArgumentList.append(QString::number(11));  break;
    case Qt::ExtraButton9:  mudletEvent.mArgumentList.append(QString::number(12));  break;
    case Qt::ExtraButton10: mudletEvent.mArgumentList.append(QString::number(13));  break;
    case Qt::ExtraButton11: mudletEvent.mArgumentList.append(QString::number(14));  break;
    case Qt::ExtraButton12: mudletEvent.mArgumentList.append(QString::number(15));  break;
    case Qt::ExtraButton13: mudletEvent.mArgumentList.append(QString::number(16));  break;
    case Qt::ExtraButton14: mudletEvent.mArgumentList.append(QString::number(17));  break;
    case Qt::ExtraButton15: mudletEvent.mArgumentList.append(QString::number(18));  break;
    case Qt::ExtraButton16: mudletEvent.mArgumentList.append(QString::number(19));  break;
    case Qt::ExtraButton17: mudletEvent.mArgumentList.append(QString::number(20));  break;
    case Qt::ExtraButton18: mudletEvent.mArgumentList.append(QString::number(21));  break;
    case Qt::ExtraButton19: mudletEvent.mArgumentList.append(QString::number(22));  break;
    case Qt::ExtraButton20: mudletEvent.mArgumentList.append(QString::number(23));  break;
    case Qt::ExtraButton21: mudletEvent.mArgumentList.append(QString::number(24));  break;
    case Qt::ExtraButton22: mudletEvent.mArgumentList.append(QString::number(25));  break;
    case Qt::ExtraButton23: mudletEvent.mArgumentList.append(QString::number(26));  break;
    case Qt::ExtraButton24: mudletEvent.mArgumentList.append(QString::number(27));  break;
    default:                mudletEvent.mArgumentList.append(QString::number(0));
    }
    mudletEvent.mArgumentList.append(QString::number(event->x()));
    mudletEvent.mArgumentList.append(QString::number(event->y()));
    mudletEvent.mArgumentList.append(mConsoleName);
    mudletEvent.mArgumentTypeList.append(ARGUMENT_TYPE_STRING);
    mudletEvent.mArgumentTypeList.append(ARGUMENT_TYPE_NUMBER);
    mudletEvent.mArgumentTypeList.append(ARGUMENT_TYPE_NUMBER);
    mudletEvent.mArgumentTypeList.append(ARGUMENT_TYPE_NUMBER);
    mudletEvent.mArgumentTypeList.append(ARGUMENT_TYPE_STRING);
    mpHost->raiseEvent(mudletEvent);
}

// This does not tend to get the leftButton press events as they tend to be
// captured by the TTextEdit or TCommandLine or other widgets within this class:
void TConsole::mousePressEvent(QMouseEvent* event)
{
    raiseMudletMousePressOrReleaseEvent(event, true);
}

void TConsole::mouseReleaseEvent(QMouseEvent* event)
{
    raiseMudletMousePressOrReleaseEvent(event, false);
}

<|MERGE_RESOLUTION|>--- conflicted
+++ resolved
@@ -1578,11 +1578,7 @@
     selectSection(0, buffer.line(mUserCursor.y()).size());
 }
 
-<<<<<<< HEAD
-std::list<int> TConsole::_getFgColor()
-=======
 std::list<int> TConsole::getFgColor()
->>>>>>> 2c9d3618
 {
     std::list<int> result;
     int x = P_begin.x();
@@ -1991,449 +1987,6 @@
     mLowerPane->showNewLines();
 }
 
-<<<<<<< HEAD
-TConsole* TConsole::createBuffer(const QString& name)
-{
-    if (!mSubConsoleMap.contains(name)) {
-        auto pC = new TConsole(mpHost, Buffer);
-        mSubConsoleMap[name] = pC;
-        pC->mConsoleName = name;
-        pC->setContentsMargins(0, 0, 0, 0);
-        pC->hide();
-        pC->layerCommandLine->hide();
-        return pC;
-    } else {
-        return nullptr;
-    }
-}
-
-void TConsole::resetMainConsole()
-{
-    //resetProfile should reset also UserWindows
-    QMutableMapIterator<QString, TDockWidget*> itDockWidget(mDockWidgetMap);
-    while (itDockWidget.hasNext()) {
-        itDockWidget.next();
-        itDockWidget.value()->close();
-        itDockWidget.remove();
-    }
-
-    QMutableMapIterator<QString, TCommandLine*> itCommandLine(mSubCommandLineMap);
-    while (itCommandLine.hasNext()) {
-        itCommandLine.next();
-        itCommandLine.value()->deleteLater();
-        itCommandLine.remove();
-    }
-
-    QMutableMapIterator<QString, TConsole*> itSubConsole(mSubConsoleMap);
-    while (itSubConsole.hasNext()) {
-        itSubConsole.next();
-        // CHECK: Do we need to handle the float/dockable widgets here:
-        itSubConsole.value()->close();
-        itSubConsole.remove();
-    }
-
-    QMutableMapIterator<QString, TLabel*> itLabel(mLabelMap);
-    while (itLabel.hasNext()) {
-        itLabel.next();
-        itLabel.value()->close();
-        itLabel.remove();
-    }
-}
-
-// This is a sub-console overlaid on to the main console
-TConsole* TConsole::createMiniConsole(const QString& windowname, const QString& name, int x, int y, int width, int height)
-{
-    //if pW then add Console as Overlay to the Userwindow
-    auto pW = mDockWidgetMap.value(windowname);
-    auto pC = mSubConsoleMap.value(name);
-    if (!pC) {
-        if (!pW) {
-            pC = new TConsole(mpHost, SubConsole, mpMainFrame);
-        } else {
-            pC = new TConsole(mpHost, SubConsole, pW->widget());
-        }
-        if (!pC) {
-            return nullptr;
-        }
-        mSubConsoleMap[name] = pC;
-        pC->setObjectName(name);
-        pC->mConsoleName = name;
-        pC->setFocusPolicy(Qt::NoFocus);
-        const auto& hostCommandLine = mpHost->mpConsole->mpCommandLine;
-        pC->setFocusProxy(hostCommandLine);
-        pC->mUpperPane->setFocusProxy(hostCommandLine);
-        pC->mLowerPane->setFocusProxy(hostCommandLine);
-        pC->resize(width, height);
-        pC->mOldX = x;
-        pC->mOldY = y;
-        pC->setContentsMargins(0, 0, 0, 0);
-        pC->move(x, y);
-
-        pC->setFontSize(12);
-        pC->show();
-
-        return pC;
-    } else {
-        return nullptr;
-    }
-}
-
-TLabel* TConsole::createLabel(const QString& windowname, const QString& name, int x, int y, int width, int height, bool fillBackground, bool clickThrough)
-{
-    //if pW put Label in Userwindow
-    auto pL = mLabelMap.value(name);
-    auto pW = mDockWidgetMap.value(windowname);
-    if (!pL) {
-        if (!pW) {
-            pL = new TLabel(mpHost, mpMainFrame);
-        } else {
-            pL = new TLabel(mpHost, pW->widget());
-        }
-        mLabelMap[name] = pL;
-        pL->setObjectName(name);
-        pL->setAutoFillBackground(fillBackground);
-        pL->setClickThrough(clickThrough);
-        pL->resize(width, height);
-        pL->setContentsMargins(0, 0, 0, 0);
-        pL->move(x, y);
-        pL->show();
-        return pL;
-    } else {
-        return nullptr;
-    }
-}
-
-std::pair<bool, QString> TConsole::deleteLabel(const QString& name)
-{
-    if (name.isEmpty()) {
-        return {false, QLatin1String("a label cannot have an empty string as its name")};
-    }
-
-    auto pL = mLabelMap.take(name);
-    if (pL) {
-        // Using deleteLater() rather than delete as it seems a safer option
-        // given that this item is likely to be linked to some events and
-        // suchlike:
-        pL->deleteLater();
-
-        // It remains to be seen if the label has "gone" as a result of the
-        // above by the time the Lua subsystem processes the following:
-        TEvent mudletEvent{};
-        mudletEvent.mArgumentList.append(QLatin1String("sysLabelDeleted"));
-        mudletEvent.mArgumentTypeList.append(ARGUMENT_TYPE_STRING);
-        mudletEvent.mArgumentList.append(name);
-        mudletEvent.mArgumentTypeList.append(ARGUMENT_TYPE_STRING);
-        mpHost->raiseEvent(mudletEvent);
-        return {true, QString()};
-    }
-
-    // Message is of the form needed for a Lua API function call run-time error
-    return {false, QStringLiteral("label name \"%1\" not found").arg(name)};
-}
-
-std::pair<bool, QString> TConsole::setLabelToolTip(const QString& name, const QString& text, double duration)
-{
-    if (name.isEmpty()) {
-        return {false, QStringLiteral("a label cannot have an empty string as its name")};
-    }
-
-    auto pL = mLabelMap.value(name);
-    if (pL) {
-        duration = duration * 1000;
-        pL->setToolTip(text);
-        pL->setToolTipDuration(duration);
-        return {true, QString()};
-    }
-
-    // Message is of the form needed for a Lua API function call run-time error
-    return {false, QStringLiteral("label name \"%1\" not found").arg(name)};
-}
-
-std::pair<bool, QString> TConsole::setLabelCursor(const QString& name, int shape)
-{
-    if (name.isEmpty()) {
-        return {false, QStringLiteral("a label cannot have an empty string as its name")};
-    }
-
-    auto pL = mLabelMap.value(name);
-    if (pL) {
-        if (shape > -1 && shape < 22) {
-            pL->setCursor(static_cast<Qt::CursorShape>(shape));
-        } else if (shape == -1) {
-            pL->unsetCursor();
-        } else {
-            return {false, QStringLiteral("cursor shape \"%1\" not found. see https://doc.qt.io/qt-5/qt.html#CursorShape-enum").arg(shape)};
-        }
-        return {true, QString()};
-    }
-    return {false, QStringLiteral("label name \"%1\" not found").arg(name)};
-}
-
-std::pair<bool, QString> TConsole::setLabelCustomCursor(const QString& name, const QString& pixMapLocation, int hotX, int hotY)
-{
-    if (name.isEmpty()) {
-        return {false, QStringLiteral("a label cannot have an empty string as its name")};
-    }
-
-    if (pixMapLocation.isEmpty()) {
-        return {false, QStringLiteral("custom cursor location cannot be an empty string")};
-    }
-
-    auto pL = mLabelMap.value(name);
-    if (pL) {
-        QPixmap cursor_pixmap = QPixmap(pixMapLocation);
-        if (cursor_pixmap.isNull()) {
-            return {false, QStringLiteral("couldn't find custom cursor, is the location \"%1\" correct?").arg(pixMapLocation)};
-        }
-        QCursor custom_cursor = QCursor(cursor_pixmap, hotX, hotY);
-        pL->setCursor(custom_cursor);
-        return {true, QString()};
-    }
-
-    return {false, QStringLiteral("label name \"%1\" not found").arg(name)};
-}
-
-std::pair<bool, QString> TConsole::createMapper(const QString& windowname, int x, int y, int width, int height)
-{
-    auto pW = mDockWidgetMap.value(windowname);
-    auto pM = mpHost->mpDockableMapWidget;
-    if (pM) {
-        return {false, QStringLiteral("cannot create mapper. Do you already use a map window?")};
-    }
-    if (!mpMapper) {
-        // Arrange for TMap member values to be copied from the Host masters so they
-        // are in place when the 2D mapper is created:
-        mpHost->getPlayerRoomStyleDetails(mpHost->mpMap->mPlayerRoomStyle,
-                                          mpHost->mpMap->mPlayerRoomOuterDiameterPercentage,
-                                          mpHost->mpMap->mPlayerRoomInnerDiameterPercentage,
-                                          mpHost->mpMap->mPlayerRoomOuterColor,
-                                          mpHost->mpMap->mPlayerRoomInnerColor);
-        if (!pW) {
-            mpMapper = new dlgMapper(mpMainFrame, mpHost, mpHost->mpMap.data());
-        } else {
-            mpMapper = new dlgMapper(pW->widget(), mpHost, mpHost->mpMap.data());
-        }
-        mpHost->mpMap->mpHost = mpHost;
-        mpHost->mpMap->mpMapper = mpMapper;
-        qDebug() << "TConsole::createMapper() - restore map case 2.";
-        mpHost->mpMap->pushErrorMessagesToFile(tr("Pre-Map loading(2) report"), true);
-        QDateTime now(QDateTime::currentDateTime());
-
-        if (mpHost->mpMap->restore(QString())) {
-            mpHost->mpMap->audit();
-            mpMapper->mp2dMap->init();
-            mpMapper->updateAreaComboBox();
-            mpMapper->resetAreaComboBoxToPlayerRoomArea();
-        }
-
-        mpHost->mpMap->pushErrorMessagesToFile(tr("Loading map(2) at %1 report").arg(now.toString(Qt::ISODate)), true);
-
-        TEvent mapOpenEvent{};
-        mapOpenEvent.mArgumentList.append(QLatin1String("mapOpenEvent"));
-        mapOpenEvent.mArgumentTypeList.append(ARGUMENT_TYPE_STRING);
-        mpHost->raiseEvent(mapOpenEvent);
-    }
-    mpMapper->resize(width, height);
-    mpMapper->move(x, y);
-
-    // Qt bug workaround: on Windows and during profile load only, if the mapper widget is created
-    // it gives a height and width to mpLeftToolBar, mpRightToolBar, and mpTopToolBar for
-    // some reason. Those widgets size back down immediately after on their own (?!), however if
-    // getMainWindowSize() is called right after map create, the sizes reported will be wrong
-#if defined(Q_OS_WIN32)
-    mpLeftToolBar->setHidden(true);
-    mpRightToolBar->setHidden(true);
-    mpTopToolBar->setHidden(true);
-    mpMapper->show();
-    mpLeftToolBar->setVisible(true);
-    mpRightToolBar->setVisible(true);
-    mpTopToolBar->setVisible(true);
-#else
-    mpMapper->show();
-#endif
-    return {true, QString()};
-}
-
-std::pair<bool, QString> TConsole::createCommandLine(const QString& windowname, const QString& name, int x, int y, int width, int height)
-{
-    if (name.isEmpty()) {
-        return {false, QLatin1String("a commandLine cannot have an empty string as its name")};
-    }
-
-    auto pN = mSubCommandLineMap.value(name);
-    auto pW = mDockWidgetMap.value(windowname);
-
-    if (!pN) {
-        if (!pW) {
-            pN = new TCommandLine(mpHost, mpCommandLine->SubCommandLine, this, mpMainFrame);
-        } else {
-            pN = new TCommandLine(mpHost, mpCommandLine->SubCommandLine, this, pW->widget());
-        }
-        mSubCommandLineMap[name] = pN;
-        pN->mCommandLineName = name;
-        pN->setObjectName(name);
-        pN->resize(width, height);
-        pN->move(x, y);
-        pN->show();
-        return {true, QString()};
-    }
-    return {false, QLatin1String("couldn't create commandLine")};
-}
-
-bool TConsole::setBackgroundImage(const QString& name, const QString& path)
-{
-    auto pL = mLabelMap.value(name);
-    if (pL) {
-        QPixmap bgPixmap(path);
-        pL->setPixmap(bgPixmap);
-        return true;
-    } else {
-        return false;
-    }
-}
-
-bool TConsole::setBackgroundColor(const QString& name, int r, int g, int b, int alpha)
-{
-    auto pC = mSubConsoleMap.value(name);
-    auto pL = mLabelMap.value(name);
-    if (pC) {
-        QPalette mainPalette;
-        mainPalette.setColor(QPalette::Window, QColor(r, g, b, alpha));
-        pC->setPalette(mainPalette);
-        pC->mUpperPane->mBgColor = QColor(r, g, b, alpha);
-        pC->mLowerPane->mBgColor = QColor(r, g, b, alpha);
-        // update the display properly when color selections change.
-        pC->mUpperPane->updateScreenView();
-        pC->mUpperPane->forceUpdate();
-        if (!pC->mUpperPane->mIsTailMode) {
-            // The upper pane having mIsTailMode true means lower pane is hidden
-            pC->mLowerPane->updateScreenView();
-            pC->mLowerPane->forceUpdate();
-        }
-        return true;
-    } else if (pL) {
-        QPalette mainPalette;
-        mainPalette.setColor(QPalette::Window, QColor(r, g, b, alpha));
-        pL->setPalette(mainPalette);
-        return true;
-    } else {
-        return false;
-    }
-}
-
-bool TConsole::raiseWindow(const QString& name)
-{
-    auto pC = mSubConsoleMap.value(name);
-    auto pL = mLabelMap.value(name);
-    auto pM = mpMapper;
-    auto pN = mSubCommandLineMap.value(name);
-
-    if (pC) {
-        pC->raise();
-        return true;
-    }
-    if (pL) {
-        pL->raise();
-        return true;
-    }
-    if (pM && !name.compare(QLatin1String("mapper"), Qt::CaseInsensitive)) {
-        pM->raise();
-        return true;
-    }
-    if (pN) {
-        pN->raise();
-        return true;
-    }
-
-    return false;
-}
-
-bool TConsole::lowerWindow(const QString& name)
-{
-    auto pC = mSubConsoleMap.value(name);
-    auto pL = mLabelMap.value(name);
-    auto pM = mpMapper;
-    auto pN = mSubCommandLineMap.value(name);
-
-    if (pC) {
-        pC->lower();
-        mpBackground->lower();
-        mpMainDisplay->lower();
-        return true;
-    }
-    if (pL) {
-        pL->lower();
-        mpBackground->lower();
-        mpMainDisplay->lower();
-        return true;
-    }
-    if (pM && !name.compare(QLatin1String("mapper"), Qt::CaseInsensitive)) {
-        pM->lower();
-        mpBackground->lower();
-        mpMainDisplay->lower();
-        return true;
-    }
-    if (pN) {
-        pN->lower();
-        mpBackground->lower();
-        mpMainDisplay->lower();
-        return true;
-    }
-    return false;
-}
-
-bool TConsole::showWindow(const QString& name)
-{
-    auto pC = mSubConsoleMap.value(name);
-    auto pL = mLabelMap.value(name);
-    if (pC) {
-        pC->mUpperPane->updateScreenView();
-        pC->mUpperPane->forceUpdate();
-        pC->show();
-
-        pC->mLowerPane->updateScreenView();
-        pC->mLowerPane->forceUpdate();
-        return true;
-    } else if (pL) {
-        pL->show();
-        return true;
-    } else {
-        return false;
-    }
-}
-
-bool TConsole::hideWindow(const QString& name)
-{
-    auto pC = mSubConsoleMap.value(name);
-    auto pL = mLabelMap.value(name);
-    if (pC) {
-        pC->hide();
-        return true;
-    } else if (pL) {
-        pL->hide();
-        return true;
-    } else {
-        return false;
-    }
-}
-
-bool TConsole::printWindow(const QString& name, const QString& text)
-{
-    auto pC = mSubConsoleMap.value(name);
-    auto pL = mLabelMap.value(name);
-    if (pC) {
-        pC->print(text);
-        return true;
-    } else if (pL) {
-        pL->setText(text);
-        return true;
-    } else {
-        return false;
-    }
-}
-
-=======
->>>>>>> 2c9d3618
 void TConsole::print(const char* txt)
 {
     QString msg(txt);
