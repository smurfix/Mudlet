--- conflicted
+++ resolved
@@ -130,17 +130,11 @@
    void                          showUnzipProgress( const QString& txt );
    bool                          openWebPage(const QString& path);
    void                          processEventLoopHack();
-<<<<<<< HEAD
+   static const QString          scmMudletXmlDefaultVersion;
    static QPointer<TConsole>     mpDebugConsole;
    static QMainWindow*           mpDebugArea;
-=======
-
-   static const QString         scmMudletXmlDefaultVersion;
-   static TConsole *             mpDebugConsole;
-   static QMainWindow *          mpDebugArea;
->>>>>>> 95ac8916
    static bool                   debugMode;
-   QMap<Host *, TConsole *>     mConsoleMap;
+   QMap<Host *, TConsole *>      mConsoleMap;
    QMap<Host *, QMap<QString, TConsole * > > mHostConsoleMap;
    QMap<Host *, QMap<QString, TLabel * > > mHostLabelMap;
    QIcon *                       testicon;
