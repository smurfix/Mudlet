--- conflicted
+++ resolved
@@ -64,20 +64,6 @@
     return true;
 }
 
-<<<<<<< HEAD
-=======
-QStringList HostManager::getHostList()
-{
-    QStringList strlist;
-    const QList<QString> hostList = mHostPool.keys(); // As this is a QMap the list will be sorted alphabetically
-    if (!hostList.isEmpty()) {
-        strlist << hostList;
-    }
-
-    return strlist;
-}
-
->>>>>>> 672a79ec
 int HostManager::getHostCount()
 {
     return mHostPool.count();
