--- conflicted
+++ resolved
@@ -37,13 +37,8 @@
 public:
     dlgComposer(Host*);
 
-<<<<<<< HEAD
     void init(QString title, QString txt);
-    Host* mpHost;
-=======
-    void init( QString title, QString txt );
     QPointer<Host> mpHost;
->>>>>>> 16f9c7ff
 
 public slots:
     void save();
