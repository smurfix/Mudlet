--- conflicted
+++ resolved
@@ -2,11 +2,8 @@
  *   Copyright (C) 2008-2013 by Heiko Koehn - KoehnHeiko@googlemail.com    *
  *   Copyright (C) 2014 by Ahmed Charles - acharles@outlook.com            *
  *   Copyright (C) 2014-2017 by Stephen Lyons - slysven@virginmedia.com    *
-<<<<<<< HEAD
  *   Copyright (C) 2016 by Owen Davison - odavison@cs.dal.ca               *
  *   Copyright (C) 2016 by Ian Adkins - ieadkins@gmail.com                 *
-=======
->>>>>>> 95ac8916
  *                                                                         *
  *   This program is free software; you can redistribute it and/or modify  *
  *   it under the terms of the GNU General Public License as published by  *
@@ -219,36 +216,11 @@
     pHB2->addWidget( mpErrorConsole );
     mpErrorConsole->show();
 
-<<<<<<< HEAD
-    connect( button_searchAreaClose, SIGNAL(clicked()), this, SLOT( slot_show_search_area()));
-=======
-
-    mpOptionsAreaTriggers = new dlgOptionsAreaTriggers( popupArea );
-    mpOptionsAreaTriggers->setSizePolicy( sizePolicy2 );
-    pHB2->addWidget( mpOptionsAreaTriggers );
-
-    mpOptionsAreaAlias = new dlgOptionsAreaAlias( popupArea );
-    mpOptionsAreaAlias->setSizePolicy( sizePolicy2 );
-    pHB2->addWidget( mpOptionsAreaAlias );
-
-    mpOptionsAreaActions = new dlgOptionsAreaAction( popupArea );
-    mpOptionsAreaActions->setSizePolicy( sizePolicy2 );
-    pHB2->addWidget( mpOptionsAreaActions );
-
-    mpOptionsAreaScripts = new dlgOptionsAreaScripts( popupArea );
-    mpOptionsAreaScripts->setSizePolicy( sizePolicy2 );
-    pHB2->addWidget( mpOptionsAreaScripts );
-
-    mpOptionsAreaTimers = new dlgOptionsAreaTimers( popupArea );
-    mpOptionsAreaTimers->setSizePolicy( sizePolicy2 );
-    pHB2->addWidget( mpOptionsAreaTimers );
-
     button_toggleSearchAreaResults->setStyleSheet( QStringLiteral( "QToolButton::on{border-image:url(:/icons/arrow-down_grey.png);} "
                                                                    "QToolButton{border-image:url(:/icons/arrow-right_grey.png);}"
                                                                    "QToolButton::on:hover{border-image:url(:/icons/arrow-down.png);} "
                                                                    "QToolButton:hover{border-image:url(:/icons/arrow-right.png);}" ) );
     connect( button_toggleSearchAreaResults, SIGNAL(clicked(const bool)), this, SLOT( slot_showSearchAreaResults(const bool)));
->>>>>>> 95ac8916
 
     // additional settings
     treeWidget_triggers->setColumnCount(1);
@@ -361,17 +333,10 @@
     connect( addFolderAction, SIGNAL(triggered()), this, SLOT( slot_add_new_folder()));
 
     QAction * saveAction = new QAction( QIcon( QStringLiteral( ":/icons/document-save-as.png" ) ), tr("Save Item"), this);
-<<<<<<< HEAD
     saveAction->setShortcut(tr("Ctrl+S"));
-    saveAction->setToolTip(tr("Saves the selected trigger, script, alias or etc, so new changes take effect.\nIt will not save to disk, so changes will be lost in case of a computer/program crash (but Save Profile to the right will be secure)"));
-    saveAction->setStatusTip(tr("Saves the selected trigger, script, alias or etc, so new changes take effect.\nIt will not save to disk, so changes will be lost in case of a computer/program crash (but Save Profile to the right will be secure)"));
-
-=======
-    //saveAction->setShortcut(tr("Ctrl+S"));
     saveAction->setToolTip(QStringLiteral("<html><head/><body><p>%1</p></body></html>")
                            .arg(tr("Saves the selected trigger, script, alias or etc, so new changes take effect.\nIt will not save to disk, so changes will be lost in case of a computer/program crash (but Save Profile to the right will be secure.)")));
     saveAction->setStatusTip(tr("Saves the selected trigger, script, alias, etc, so new changes take effect - does not save to disk though..."));
->>>>>>> 95ac8916
     connect( saveAction, SIGNAL(triggered()), this, SLOT( slot_save_edit() ));
 
     QAction * importAction = new QAction( QIcon( QStringLiteral( ":/icons/import.png" ) ), tr("Import"), this);
@@ -385,17 +350,11 @@
     QAction * profileSaveAction = new QAction( QIcon ( QStringLiteral( ":/icons/document-save-all.png" ) ), tr("Save Profile"), this);
     profileSaveAction->setEnabled( true );
     profileSaveAction->setShortcut(tr("Ctrl+Shift+S"));
-<<<<<<< HEAD
-    profileSaveAction->setToolTip(tr("Saves your entire profile (triggers, aliases, scripts, timers, buttons and keys, but not the map or script-specific settings)\nto your computer disk, so in case of a computer or program crash, all changes you've done will stay.\nIt also makes a backup of your profile, you can load an older version of it when connecting."));
-    profileSaveAction->setStatusTip(tr("Saves your entire profile (triggers, aliases, scripts, timers, buttons and keys, but not the map or script-specific settings)\nto your computer disk, so in case of a computer or program crash, all changes you've done will stay.\nIt also makes a backup of your profile, you can load an older version of it when connecting."));
-
-=======
     profileSaveAction->setToolTip(QStringLiteral("<html><head/><body><p>%1</p></body></html>")
                                   .arg(tr("Saves your entire profile (triggers, aliases, scripts, timers, buttons and keys, but not the map or script-specific settings) to your computer disk, so in case of a computer or program crash, all changes you have done will be retained.</p>"
                                           "<p>It also makes a backup of your profile, you can load an older version of it when connecting.</p>"
                                           "<p>Should there be any modules that are marked to be \"<i>synced</i>\" this will also cause them to be saved and reloaded into other profiles if they too are active.")));
     profileSaveAction->setStatusTip(tr("Saves your entire profile (triggers, aliases, etc, but not the map); also \"synchronizes\" modules that are so marked."));
->>>>>>> 95ac8916
     connect( profileSaveAction, SIGNAL(triggered()), this, SLOT( slot_profileSaveAction()));
 
     QAction * saveProfileAsAction = new QAction( QIcon( QStringLiteral( ":/icons/utilities-file-archiver.png" ) ), tr("Save Profile As"), this);
@@ -415,70 +374,6 @@
     showDebugAreaAction->setStatusTip(tr("Shows/Hides the separate Central Debug Console - when being displayed the system will be slower."));
     connect( showDebugAreaAction, SIGNAL(triggered()), this, SLOT( slot_debug_mode() ));
 
-<<<<<<< HEAD
-    QAction * addTriggerMenuAction = new QAction( QIcon( QStringLiteral( ":/icons/tools-wizard.png" ) ), tr("Triggers"), this);
-    viewTriggerAction->setStatusTip(tr("Add Trigger"));
-    connect(addTriggerMenuAction, SIGNAL(triggered()), this, SLOT(slot_addTrigger()));
-
-    QAction * addAliasMenuAction = new QAction( QIcon( QStringLiteral( ":/icons/system-users.png" ) ), tr("Aliases"), this);
-    addAliasMenuAction->setStatusTip(tr("Add Alias"));
-    addAliasMenuAction->setEnabled( true );
-    connect( addAliasMenuAction, SIGNAL(triggered()), this, SLOT( slot_addAlias()));
-
-    QAction * addTimersMenuAction = new QAction( QIcon( QStringLiteral( ":/icons/chronometer.png" ) ), tr("Timers"), this);
-    addTimersMenuAction->setStatusTip(tr("Add Timer"));
-    addTimersMenuAction->setEnabled( true );
-    connect( addTimersMenuAction, SIGNAL(triggered()), this, SLOT( slot_addTimer()));
-
-    QAction * addVarsMenuAction = new QAction( QIcon( QStringLiteral( ":/icons/chronometer.png" ) ), tr("Variables"), this);
-    addVarsMenuAction->setStatusTip(tr("View Variables"));
-    addVarsMenuAction->setEnabled( true );
-    connect( addVarsMenuAction, SIGNAL(triggered()), this, SLOT( slot_addVar()));
-
-    QAction * addScriptsMenuAction = new QAction( QIcon( QStringLiteral( ":/icons/document-properties.png" ) ), tr("Scripts"), this);
-    addScriptsMenuAction->setStatusTip(tr("Add Script"));
-    addScriptsMenuAction->setEnabled( true );
-    connect( addScriptsMenuAction, SIGNAL(triggered()), this, SLOT( slot_addScript()));
-
-    QAction * addKeysMenuAction = new QAction( QIcon( QStringLiteral( ":/icons/preferences-desktop-keyboard.png" ) ), tr("Keys"), this);
-    addKeysMenuAction->setStatusTip(tr("Add Keys"));
-    addKeysMenuAction->setEnabled( true );
-    connect( addKeysMenuAction, SIGNAL(triggered()), this, SLOT( slot_addKey()));
-
-    auto addTriggerMenu = new QMenu( this );
-    addTriggerMenu->addAction( addTriggerMenuAction );
-    addTriggerMenu->addAction( addTimersMenuAction );
-    addTriggerMenu->addAction( addScriptsMenuAction );
-    addTriggerMenu->addAction( addAliasMenuAction );
-    addTriggerMenu->addAction( addKeysMenuAction );
-
-    QAction * addTriggerGroupMenuAction = new QAction( QIcon( QStringLiteral( ":/icons/tools-wizard.png" ) ), tr("Triggers"), this);
-    addTriggerGroupMenuAction->setStatusTip(tr("Add Trigger Group"));
-    connect(addTriggerGroupMenuAction, SIGNAL(triggered()), this, SLOT(slot_addTriggerGroup()));
-
-    QAction * addAliasGroupMenuAction = new QAction( QIcon( QStringLiteral( ":/icons/system-users.png" ) ), tr("Aliases"), this);
-    addAliasGroupMenuAction->setStatusTip(tr("Add Alias Group"));
-    addAliasGroupMenuAction->setEnabled( true );
-    connect( addAliasGroupMenuAction, SIGNAL(triggered()), this, SLOT( slot_addAliasGroup()));
-
-    QAction * addTimersGroupMenuAction = new QAction( QIcon( QStringLiteral( ":/icons/chronometer.png" ) ), tr("Timers"), this);
-    addTimersGroupMenuAction->setStatusTip(tr("Add Timer Group"));
-    addTimersGroupMenuAction->setEnabled( true );
-    connect( addTimersGroupMenuAction, SIGNAL(triggered()), this, SLOT( slot_addTimerGroup()));
-
-    QAction * addScriptsGroupMenuAction = new QAction( QIcon( QStringLiteral( ":/icons/document-properties.png" ) ), tr("Scripts"), this);
-    addScriptsGroupMenuAction->setStatusTip(tr("Add Script Group"));
-    addScriptsGroupMenuAction->setEnabled( true );
-    connect( addScriptsGroupMenuAction, SIGNAL(triggered()), this, SLOT( slot_addScriptGroup()));
-
-    auto addTriggerGroupMenu = new QMenu( this );
-    addTriggerGroupMenu->addAction( addTriggerGroupMenuAction );
-    addTriggerGroupMenu->addAction( addTimersGroupMenuAction );
-    addTriggerGroupMenu->addAction( addScriptsGroupMenuAction );
-    addTriggerGroupMenu->addAction( addAliasGroupMenuAction );
-
-=======
->>>>>>> 95ac8916
     toolBar = new QToolBar();
     toolBar->setIconSize(QSize(mudlet::self()->mMainIconSize*8,mudlet::self()->mMainIconSize*8));
     toolBar->setToolButtonStyle(Qt::ToolButtonTextUnderIcon);
