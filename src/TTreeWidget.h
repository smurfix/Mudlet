--- conflicted
+++ resolved
@@ -59,15 +59,9 @@
 
 private:
     bool mIsDropAction;
-<<<<<<< HEAD
-    Host * mpHost;
+    QPointer<Host> mpHost;
     int mOldParentID;
     int mChildID;
-=======
-    QPointer<Host> mpHost;
-    int  mOldParentID;
-    int  mChildID;
->>>>>>> 16f9c7ff
     bool mIsTriggerTree;
     bool mIsAliasTree;
     bool mIsScriptTree;
