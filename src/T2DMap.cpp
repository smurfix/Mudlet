--- conflicted
+++ resolved
@@ -565,10 +565,6 @@
         {
             TRoom * pR = mpMap->mpRoomDB->getRoom(pArea->rooms[i]);
             if( !pR ) continue;
-<<<<<<< HEAD
-            int trID = pArea->rooms[i];
-=======
->>>>>>> f30a55f1
             float rx = pR->x*tx+_rx;
             float ry = pR->y*-1*ty+_ry;
             int rz = pR->z;
