--- conflicted
+++ resolved
@@ -384,22 +384,10 @@
     connect(timerAutologin, SIGNAL(timeout()), this, SLOT(startAutoLogin()));
     timerAutologin->start( 1000 );
 
-<<<<<<< HEAD
-    mpMusicBox1 = new QMediaPlayer;
-    mpMusicBox2 = new QMediaPlayer;
-    mpMusicBox3 = new QMediaPlayer;
-    mpMusicBox4 = new QMediaPlayer;
-=======
-    //LuaInterface * li = new LuaInterface(getActiveHost());
-    //li->getVars();
-
-
-    //qApp->setStyleSheet("QMainWindow::separator{border: 0px;width: 0px; height: 0px; padding: 0px;} QMainWindow::separator:hover {background: red;}");
     mpMusicBox1 = new QMediaPlayer(this);
     mpMusicBox2 = new QMediaPlayer(this);
     mpMusicBox3 = new QMediaPlayer(this);
     mpMusicBox4 = new QMediaPlayer(this);
->>>>>>> d747dfa2
 
 }
 
