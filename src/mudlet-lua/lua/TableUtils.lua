--- conflicted
+++ resolved
@@ -54,12 +54,7 @@
 
 
 
-<<<<<<< HEAD
---- <b><u>TODO</u></b> listAdd( list, what ) <br/>
---- Use table.insert(list, what) instead
-=======
 --- <b><u>TODO</u></b> listAdd( list, what )
->>>>>>> d02ac50a
 function listAdd( list, what )
 	table.insert( list, what );
 end
