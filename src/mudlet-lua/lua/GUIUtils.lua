----------------------------------------------------------------------------------
--- Mudlet GUI Utils
----------------------------------------------------------------------------------


--- The <i>gaugesTable table</i>. First we need to make this table which will be
--- used later to store important data in.
---
--- @class function
--- @name gaugesTable
gaugesTable = {}



--- The <i>color_table table</i> holds definition of color names. These are intended to be
--- used in conjunction with fg() and bg() colorizer functions.
---
<<<<<<< HEAD
=======
--- @see showColors
>>>>>>> d02ac50a
--- @see bg
--- @see fg
---
--- @class function
--- @name color_table
color_table = {
	snow                  = {255, 250, 250},
	ghost_white           = {248, 248, 255},
	GhostWhite            = {248, 248, 255},
	white_smoke           = {245, 245, 245},
	WhiteSmoke            = {245, 245, 245},
	gainsboro             = {220, 220, 220},
	floral_white          = {255, 250, 240},
	FloralWhite           = {255, 250, 240},
	old_lace              = {253, 245, 230},
	OldLace               = {253, 245, 230},
	linen                 = {250, 240, 230},
	antique_white         = {250, 235, 215},
	AntiqueWhite          = {250, 235, 215},
	papaya_whip           = {255, 239, 213},
	PapayaWhip            = {255, 239, 213},
	blanched_almond       = {255, 235, 205},
	BlanchedAlmond        = {255, 235, 205},
	bisque                = {255, 228, 196},
	peach_puff            = {255, 218, 185},
	PeachPuff             = {255, 218, 185},
	navajo_white          = {255, 222, 173},
	NavajoWhite           = {255, 222, 173},
	moccasin              = {255, 228, 181},
	cornsilk              = {255, 248, 220},
	ivory                 = {255, 255, 240},
	lemon_chiffon         = {255, 250, 205},
	LemonChiffon          = {255, 250, 205},
	seashell              = {255, 245, 238},
	honeydew              = {240, 255, 240},
	mint_cream            = {245, 255, 250},
	MintCream             = {245, 255, 250},
	azure                 = {240, 255, 255},
	alice_blue            = {240, 248, 255},
	AliceBlue             = {240, 248, 255},
	lavender              = {230, 230, 250},
	lavender_blush        = {255, 240, 245},
	LavenderBlush         = {255, 240, 245},
	misty_rose            = {255, 228, 225},
	MistyRose             = {255, 228, 225},
	white                 = {255, 255, 255},
	black                 = {0, 0, 0},
	dark_slate_gray       = {47, 79, 79},
	DarkSlateGray         = {47, 79, 79},
	dark_slate_grey       = {47, 79, 79},
	DarkSlateGrey         = {47, 79, 79},
	dim_gray              = {105, 105, 105},
	DimGray               = {105, 105, 105},
	dim_grey              = {105, 105, 105},
	DimGrey               = {105, 105, 105},
	slate_gray            = {112, 128, 144},
	SlateGray             = {112, 128, 144},
	slate_grey            = {112, 128, 144},
	SlateGrey             = {112, 128, 144},
	light_slate_gray      = {119, 136, 153},
	LightSlateGray        = {119, 136, 153},
	light_slate_grey      = {119, 136, 153},
	LightSlateGrey        = {119, 136, 153},
	gray                  = {190, 190, 190},
	grey                  = {190, 190, 190},
	light_grey            = {211, 211, 211},
	LightGrey             = {211, 211, 211},
	light_gray            = {211, 211, 211},
	LightGray             = {211, 211, 211},
	midnight_blue         = {25, 25, 112},
	MidnightBlue          = {25, 25, 112},
	navy                  = {0, 0, 128},
	navy_blue             = {0, 0, 128},
	NavyBlue              = {0, 0, 128},
	cornflower_blue       = {100, 149, 237},
	CornflowerBlue        = {100, 149, 237},
	dark_slate_blue       = {72, 61, 139},
	DarkSlateBlue         = {72, 61, 139},
	slate_blue            = {106, 90, 205},
	SlateBlue             = {106, 90, 205},
	medium_slate_blue     = {123, 104, 238},
	MediumSlateBlue       = {123, 104, 238},
	light_slate_blue      = {132, 112, 255},
	LightSlateBlue        = {132, 112, 255},
	medium_blue           = {0, 0, 205},
	MediumBlue            = {0, 0, 205},
	royal_blue            = {65, 105, 225},
	RoyalBlue             = {65, 105, 225},
	blue                  = {0, 0, 255},
	dodger_blue           = {30, 144, 255},
	DodgerBlue            = {30, 144, 255},
	deep_sky_blue         = {0, 191, 255},
	DeepSkyBlue           = {0, 191, 255},
	sky_blue              = {135, 206, 235},
	SkyBlue               = {135, 206, 235},
	light_sky_blue        = {135, 206, 250},
	LightSkyBlue          = {135, 206, 250},
	steel_blue            = {70, 130, 180},
	SteelBlue             = {70, 130, 180},
	light_steel_blue      = {176, 196, 222},
	LightSteelBlue        = {176, 196, 222},
	light_blue            = {173, 216, 230},
	LightBlue             = {173, 216, 230},
	powder_blue           = {176, 224, 230},
	PowderBlue            = {176, 224, 230},
	pale_turquoise        = {175, 238, 238},
	PaleTurquoise         = {175, 238, 238},
	dark_turquoise        = {0, 206, 209},
	DarkTurquoise         = {0, 206, 209},
	medium_turquoise      = {72, 209, 204},
	MediumTurquoise       = {72, 209, 204},
	turquoise             = {64, 224, 208},
	cyan                  = {0, 255, 255},
	light_cyan            = {224, 255, 255},
	LightCyan             = {224, 255, 255},
	cadet_blue            = {95, 158, 160},
	CadetBlue             = {95, 158, 160},
	medium_aquamarine     = {102, 205, 170},
	MediumAquamarine      = {102, 205, 170},
	aquamarine            = {127, 255, 212},
	dark_green            = {0, 100, 0},
	DarkGreen             = {0, 100, 0},
	dark_olive_green      = {85, 107, 47},
	DarkOliveGreen        = {85, 107, 47},
	dark_sea_green        = {143, 188, 143},
	DarkSeaGreen          = {143, 188, 143},
	sea_green             = {46, 139, 87},
	SeaGreen              = {46, 139, 87},
	medium_sea_green      = {60, 179, 113},
	MediumSeaGreen        = {60, 179, 113},
	light_sea_green       = {32, 178, 170},
	LightSeaGreen         = {32, 178, 170},
	pale_green            = {152, 251, 152},
	PaleGreen             = {152, 251, 152},
	spring_green          = {0, 255, 127},
	SpringGreen           = {0, 255, 127},
	lawn_green            = {124, 252, 0},
	LawnGreen             = {124, 252, 0},
	green                 = {0, 255, 0},
	chartreuse            = {127, 255, 0},
	medium_spring_green   = {0, 250, 154},
	MediumSpringGreen     = {0, 250, 154},
	green_yellow          = {173, 255, 47},
	GreenYellow           = {173, 255, 47},
	lime_green            = {50, 205, 50},
	LimeGreen             = {50, 205, 50},
	yellow_green          = {154, 205, 50},
	YellowGreen           = {154, 205, 50},
	forest_green          = {34, 139, 34},
	ForestGreen           = {34, 139, 34},
	olive_drab            = {107, 142, 35},
	OliveDrab             = {107, 142, 35},
	dark_khaki            = {189, 183, 107},
	DarkKhaki             = {189, 183, 107},
	khaki                 = {240, 230, 140},
	pale_goldenrod        = {238, 232, 170},
	PaleGoldenrod         = {238, 232, 170},
	light_goldenrod_yellow= {250, 250, 210},
	LightGoldenrodYellow  = {250, 250, 210},
	light_yellow          = {255, 255, 224},
	LightYellow           = {255, 255, 224},
	yellow                = {255, 255, 0},
	gold                  = {255, 215, 0},
	light_goldenrod       = {238, 221, 130},
	LightGoldenrod        = {238, 221, 130},
	goldenrod             = {218, 165, 32},
	dark_goldenrod        = {184, 134, 11},
	DarkGoldenrod         = {184, 134, 11},
	rosy_brown            = {188, 143, 143},
	RosyBrown             = {188, 143, 143},
	indian_red            = {205, 92, 92},
	IndianRed             = {205, 92, 92},
	saddle_brown          = {139, 69, 19},
	SaddleBrown           = {139, 69, 19},
	sienna                = {160, 82, 45},
	peru                  = {205, 133, 63},
	burlywood             = {222, 184, 135},
	beige                 = {245, 245, 220},
	wheat                 = {245, 222, 179},
	sandy_brown           = {244, 164, 96},
	SandyBrown            = {244, 164, 96},
	tan                   = {210, 180, 140},
	chocolate             = {210, 105, 30},
	firebrick             = {178, 34, 34},
	brown                 = {165, 42, 42},
	dark_salmon           = {233, 150, 122},
	DarkSalmon            = {233, 150, 122},
	salmon                = {250, 128, 114},
	light_salmon          = {255, 160, 122},
	LightSalmon           = {255, 160, 122},
	orange                = {255, 165, 0},
	dark_orange           = {255, 140, 0},
	DarkOrange            = {255, 140, 0},
	coral                 = {255, 127, 80},
	light_coral           = {240, 128, 128},
	LightCoral            = {240, 128, 128},
	tomato                = {255, 99, 71},
	orange_red            = {255, 69, 0},
	OrangeRed             = {255, 69, 0},
	red                   = {255, 0, 0},
	hot_pink              = {255, 105, 180},
	HotPink               = {255, 105, 180},
	deep_pink             = {255, 20, 147},
	DeepPink              = {255, 20, 147},
	pink                  = {255, 192, 203},
	light_pink            = {255, 182, 193},
	LightPink             = {255, 182, 193},
	pale_violet_red       = {219, 112, 147},
	PaleVioletRed         = {219, 112, 147},
	maroon                = {176, 48, 96},
	medium_violet_red     = {199, 21, 133},
	MediumVioletRed       = {199, 21, 133},
	violet_red            = {208, 32, 144},
	VioletRed             = {208, 32, 144},
	magenta               = {255, 0, 255},
	violet                = {238, 130, 238},
	plum                  = {221, 160, 221},
	orchid                = {218, 112, 214},
	medium_orchid         = {186, 85, 211},
	MediumOrchid          = {186, 85, 211},
	dark_orchid           = {153, 50, 204},
	DarkOrchid            = {153, 50, 204},
	dark_violet           = {148, 0, 211},
	DarkViolet            = {148, 0, 211},
	blue_violet           = {138, 43, 226},
	BlueViolet            = {138, 43, 226},
	purple                = {160, 32, 240},
	medium_purple         = {147, 112, 219},
	MediumPurple          = {147, 112, 219},
	thistle               = {216, 191, 216}
}



--- Move a custom gauge.
---
--- @usage This would move the health bar gauge to the location 1200, 400.
---   <pre>
---   moveGauge("healthBar", 1200, 400)
---   </pre>
---
--- @see createGauge
function moveGauge(gaugeName, newX, newY)
	local newX, newY = newX, newY

	assert(gaugesTable[gaugeName], "moveGauge: no such gauge exists.")
	assert(newX and newY, "moveGauge: need to have both X and Y dimensions.")

	moveWindow(gaugeName, newX, newY)
	moveWindow(gaugeName .. "_back", newX, newY)

	gaugesTable[gaugeName].xpos, gaugesTable[gaugeName].ypos = newX, newY
end



--- Set the text on a custom gauge.
---
--- @usage
---   <pre>
---   setGaugeText("healthBar", "HP: 100%", 40, 40, 40)
---   </pre>
--- @usage
---   <pre>
---   setGaugeText("healthBar", "HP: 100%", "red")
---   </pre>
---
--- @param gaugeName
--- @param gaugeText An empty gaugeText will clear the text entirely.
--- @param color1 Colors are optional and will default to 0,0,0(black) if not passed as args.
--- @param color2
--- @param color3
---
--- @see createGauge
function setGaugeText(gaugeName, gaugeText, color1, color2, color3)
	assert(gaugesTable[gaugeName], "setGauge: no such gauge exists.")

	local red,green,blue = 0,0,0
	local l_labelText = gaugeText

	if color1 ~= nil then
		if color2 == nil then
			red, green, blue = getRGB(color1)
		else
			red, green, blue = color1, color2, color3
		end
	end

	-- Check to make sure we had a text to apply, if not, clear the text
	if l_labelText == nil then
		l_labelText = ""
	end

	local l_EchoString = [[<font color="#]] .. RGB2Hex(red,green,blue) .. [[">]] .. l_labelText .. [[</font>]]

	echo(gaugeName, l_EchoString)
	echo(gaugeName .. "_back", l_EchoString)

	gaugesTable[gaugeName].text = l_EchoString
	gaugesTable[gaugeName].color1, gaugesTable[gaugeName].color2, gaugesTable[gaugeName].color3 = color1, color2, color3
end



--- Pads a hex number to ensure a minimum of 2 digits.
---
--- @usage Following command will returns "F0".
---   <pre>
---   PadHexNum("F")
---   </pre>
function PadHexNum(incString)
	local l_Return = incString
	if tonumber(incString,16)<16 then
		if tonumber(incString,16)<10 then
			l_Return = "0" .. l_Return
		elseif tonumber(incString,16)>10 then
			l_Return = l_Return .. "0"
		end
	end

	return l_Return
end



--- Converts an RGB value into an HTML compliant(label usable) HEX number.
--- This function is colorNames aware and can take any defined global color as its first argument.
---
<<<<<<< HEAD
--- @usage Both folowing commnads will returns "FFFFFF".
=======
--- @usage Both following commands will returns "FFFFFF".
>>>>>>> d02ac50a
---   <pre>
---   RGB2Hex(255,255,255)
---   RGB2Hex("white")
---   </pre>
---
--- @see showColor
function RGB2Hex(red, green, blue)
	local l_Red, l_Green, l_Blue = 0,0,0
	if green == nil then -- Not an RGB but a "color" instead!
		l_Red, l_Green, l_Blue = getRGB(red)
	else -- Nope, true color here
		l_Red, l_Green, l_Blue = red, green, blue
	end

	return PadHexNum(string.format("%X",l_Red)) ..
		PadHexNum(string.format("%X",l_Green)) ..
		PadHexNum(string.format("%X",l_Blue))
end



--- Get RGB component from color name.
---
--- @usage Following will display "0.255.0" on your screen.
---   <pre>
---   local red, green, blue = getRGB("green")
---   echo(red .. "." .. green .. "." .. blue )
---   </pre>
function getRGB(colorName)
	local red = color_table[colorName][1]
	local green = color_table[colorName][2]
	local blue = color_table[colorName][3]
	return red, green, blue
end



--- Make your very own customized gauge with this function.
---
--- @usage This would make a gauge at that's 300px width, 20px in height, located at Xpos and Ypos and is green.
---   <pre>
---   createGauge("healthBar", 300, 20, 30, 300, nil, 0, 255, 0)
---   </pre>
--- @usage The second example is using the same names you'd use for something like fg() or bg().
---   <pre>
---   createGauge("healthBar", 300, 20, 30, 300, nil, "green")
---   </pre>
--- @usage Finally we'll add some text to our gauche.
---   <pre>
---   createGauge("healthBar", 300, 20, 30, 300, "Now with some text", "green")
---   </pre>
function createGauge(gaugeName, width, height, Xpos, Ypos, gaugeText, color1, color2, color3)
	 -- make a nice background for our gauge
	createLabel(gaugeName .. "_back",0,0,0,0,1)
	if color2 == nil then
		local red, green, blue = getRGB(color1)
		setBackgroundColor(gaugeName .. "_back", red , green, blue, 100)
	else
		setBackgroundColor(gaugeName .. "_back", color1 ,color2, color3, 100)
	end
	moveWindow(gaugeName .. "_back", Xpos, Ypos)
	resizeWindow(gaugeName .. "_back", width, height)
	showWindow(gaugeName .. "_back")

	-- make a nicer front for our gauge
	createLabel(gaugeName,0,0,0,0,1)
	if color2 == nil then
		local red, green, blue = getRGB(color1)
		setBackgroundColor(gaugeName, red , green, blue, 255)
	else
		setBackgroundColor(gaugeName, color1 ,color2, color3, 255)
	end
	moveWindow(gaugeName, Xpos, Ypos)
	resizeWindow(gaugeName, width, height)
	showWindow(gaugeName)

	-- store important data in a table
	gaugesTable[gaugeName] = {width = width, height = height, xpos = Xpos, ypos = Ypos,text = gaugeText, color1 = color1, color2 = color2, color3 = color3}

	-- Set Gauge text (Defaults to black)
	-- If no gaugeText was passed, we'll just leave it blank!
	if gaugeText ~= nil then
		setGaugeText(gaugeName, gaugeText, "black")
	else
		setGaugeText(gaugeName)
	end
end



--- Use this function when you want to change the gauges look according to your values.
--- Typical usage would be in a prompt with your current health or whatever value, and throw
--- in some variables instead of the numbers.
---
<<<<<<< HEAD
--- @usage setGauge("healthBar", 200, 400)  <br/>
---   In that example, we'd change the looks of the gauge named healthBar and make it fill
---   to half of its capacity. The height is always remembered.
--- @usage setGauge("healthBar", 200, 400, "some text")  <br/>
---   change the text on your gauge
=======
--- @usage In that example, we'd change the looks of the gauge named healthBar and make it fill
---   to half of its capacity. The height is always remembered.
---   <pre>
---   setGauge("healthBar", 200, 400)
---   </pre>
--- @usage Change the text on your gauge.
---   <pre>
---   setGauge("healthBar", 200, 400, "some text")
---   </pre>
>>>>>>> d02ac50a
function setGauge(gaugeName, currentValue, maxValue, gaugeText)
	assert(gaugesTable[gaugeName], "setGauge: no such gauge exists.")
	assert(currentValue and maxValue, "setGauge: need to have both current and max values.")

	resizeWindow(gaugeName, gaugesTable[gaugeName].width/100*((100/maxValue)*currentValue), gaugesTable[gaugeName].height)

	-- if we wanted to change the text, we do it
	if gaugeText ~= nil then
		echo(gaugeName .. "_back", gaugeText)
		echo(gaugeName, gaugeText)
		gaugesTable[gaugeName].text = gaugeText
	end
end



--- Make a new console window with ease. The default background is black and text color white.
--- If you wish to change the color you can easily do this when updating your text or manually somewhere, using
--- setFgColor() and setBackgroundColor().
---
<<<<<<< HEAD
--- @usage createConsole("myConsoleWindow", 8, 80, 20, 200, 400)  <br/>
---   This will create a miniconsole window that has a font size of 8pt, will display 80 characters in width,
---   hold a maximum of 20 lines and be place at 200x400 of your mudlet window.
=======
--- @usage This will create a miniconsole window that has a font size of 8pt, will display 80 characters in width,
---   hold a maximum of 20 lines and be place at 200x400 of your Mudlet window.
---   <pre>
---   createConsole("myConsoleWindow", 8, 80, 20, 200, 400)
---   </pre>
>>>>>>> d02ac50a
function createConsole(consoleName, fontSize, charsPerLine, numberOfLines, Xpos, Ypos)
	createMiniConsole(consoleName,0,0,1,1)
	setMiniConsoleFontSize(consoleName, fontSize)
	local x,y = calcFontSize( fontSize )
	resizeWindow(consoleName, x*charsPerLine, y*numberOfLines)
	setWindowWrap(consoleName, charsPerLine)
	moveWindow(consoleName, Xpos, Ypos)

	setBackgroundColor(consoleName,0,0,0,0)
	setFgColor(consoleName, 255,255,255)
end



--- Suffixes text at the end of the current line when used in a trigger.
---
--- @see prefix
function suffix(what, func, fg, bg, window)
	local length = string.len(line)
	moveCursor(window or "main", length-1, getLineNumber())
	if func and (func == cecho or func == decho or func == hecho) then
		func(what, fg, bg, true, window)
	else
		insertText(what)
	end
end



--- Prefixes text at the beginning of the current line when used in a trigger.
---
--- @usage Prefix the hours, minutes and seconds onto our prompt even though Mudlet has a button for that.
---   <pre>
---   prefix(os.date("%H:%M:%S "))
---   </pre>
---
--- @see suffix
function prefix(what, func, fg, bg, window)
	moveCursor(window or "main", 0, getLineNumber());
	if func and (func == cecho or func == decho or func == hecho) then
		func(what, fg, bg, true, window)
	else
		insertText(what)
	end
end



--- Function will gag the whole line. <b>Use deleteLine() instead.</b>
function gagLine()
	deleteLine()
end



--- Replaces all occurrences of what in the current line with <i>with</i>.
---
--- @usage This will replace all occurrences of John with the word Doe.
---   <pre>
---   replaceAll("John", "Doe")
---   </pre>
function replaceAll(word, what)
	while selectString(word, 1) > 0 do replace(what) end
end



--- Replace the whole with a string you'd like.
---
--- @see deleteLine
function replaceLine(what)
	selectString(line, 1)
	replace("")
	insertText(what)
end



--- Default resizeEvent handler function. Overwrite this function to make a custom event handler
--- if the main window is being resized. <br/><br/>
---
--- The standard implementation of this function does nothing. However, this function gets called whenever
--- the main window is being manually resized. You can overwrite this function in your own scripts to handle window
--- resize events yourself and e.g. adjust the screen position and size of your mini console windows, labels or
--- other relevant GUI elements in your scripts that depend on the size of the main Window. To override this
--- function you can simply put a function with the same name in one of your scripts thus overwriting the
--- original empty implementation of this function.
---   <pre>
---   function handleWindowResizeEvent()
---      -- determine the size of your screen
---      WindowWidth=0;
---      WindowHeight=0;
---      WindowWidth, WindowHeight = getMainWindowSize();
---      -- move mini console "sys" to the far right side of the screen whenever the screen gets resized
---      moveWindow("sys",WindowWidth-300,0)
---   end
---   </pre>
function handleWindowResizeEvent()
end



--- Clears the current selection in the main window or miniConsole window. <br/>
--- (Note: <i>deselect(windowName)</i> is implemented in Core Mudlet.)
---
--- @usage Clear selection in main window.
---   <pre>
---   deselect()
---   </pre>
--- @usage Clear selection in myMiniConsole window.
---   <pre>
---   deselect("myMiniConsole")
---   </pre>
function deselect()
	selectString("", 1)
end



--- Sets current background color to a named color.
---
--- @usage Set background color to magenta.
---   <pre>
---   bg("magenta")
---   </pre>
---
--- @see fg
--- @see showColors
function bg(colorName)
	setBgColor(color_table[colorName][1], color_table[colorName][2], color_table[colorName][3])
end



--- Sets current foreground color to a named color.
---
--- @usage Set foreground color to black.
---   <pre>
---   fg("black")
---   </pre>
---
--- @see bg
--- @see showColors
function fg(colorName)
	setFgColor(color_table[colorName][1], color_table[colorName][2], color_table[colorName][3])
end



--- Replaces the given wildcard (as a number) with the given text.
---
--- @usage Replace "goodbye" with "hello" on a trigger of "^You wave (goodbye)\.$"
---   <pre>
---   replaceWildcard(2, "hello")
---   </pre>
---   Is equivalent to doing:
---   <pre>
---   selectString(matches[2], 1)
---   replace("hello")
---   </pre>
function replaceWildcard(what, replacement)
	if replacement == nil or what == nil then
		return
	end
	selectCaptureGroup(what)
	replace(replacement)
end



--- Prints out a formatted list of all available named colors, optional arg specifies number of columns to print in, defaults to 3
---
--- @usage Print list in 3 columns by default.
---   <pre>
---   showColors()
---   </pre>
--- @usage Print list in 2 columns.
---   <pre>
---   showColors(2)
---   </pre>
---
--- @see color_table
function showColors(...)
	local cols = ... or 3
	local i = 1
	for k,v in pairs(color_table) do
		local fg
		local luminosity = (0.2126 * ((v[1]/255)^2.2)) + (0.7152 * ((v[2]/255)^2.2)) + (0.0722 * ((v[3]/255)^2.2))
		if luminosity > 0.5 then
			fg = "black"
		else
			fg = "white"
		end
		cecho("<"..fg..":"..k..">"..k..string.rep(" ", 23-k:len()))
		echo"  "
		if i == cols then
			echo"\n"
			i = 1
		else
			i = i + 1
		end
	end
end



--- <b><u>TODO</u></b> resizeGauge(gaugeName, width, height)
function resizeGauge(gaugeName, width, height)
	assert(gaugesTable[gaugeName], "resizeGauge: no such gauge exists.")
	assert(width and height, "resizeGauge: need to have both width and height.")

	resizeWindow(gaugeName, width, height)
	resizeWindow(gaugeName .. "_back", width, height)

	-- save in the table
	gaugesTable[gaugeName].width, gaugesTable[gaugeName].height = width, height
end



--- <b><u>TODO</u></b> setGaugeStyleSheet(gaugeName, css, cssback)
function setGaugeStyleSheet(gaugeName, css, cssback)
	if not setLabelStyleSheet then return end-- mudlet 1.0.5 and lower compatibility
	assert(gaugesTable[gaugeName], "setGaugeStyleSheet: no such gauge exists.")

	setLabelStyleSheet(gaugeName, css)
	setLabelStyleSheet(gaugeName .. "_back", cssback or css)
end



-- TODO is rex mandatory requirement now?
if rex then
	Echos = {
		Patterns = {
			Hex = {
				[[(\x5c?\|c[0-9a-fA-F]{6}?(?:,[0-9a-fA-F]{6})?)|(\|r)]],
				rex.new[[\|c(?:([0-9a-fA-F]{2})([0-9a-fA-F]{2})([0-9a-fA-F]{2}))?(?:,([0-9a-fA-F]{2})([0-9a-fA-F]{2})([0-9a-fA-F]{2}))?]],
				},
			Decimal = {
				[[(\x5c?<[0-9,:]+>)|(<r>)]],
				rex.new[[<(?:([0-9]{1,3}),([0-9]{1,3}),([0-9]{1,3}))?(?::(?=>))?(?::([0-9]{1,3}),([0-9]{1,3}),([0-9]{1,3}))?>]],
				},
			Color = {
				[[(\x5c?<[a-zA-Z_,:]+>)]],
				rex.new[[<([a-zA-Z_]+)?(?:[:,](?=>))?(?:[:,]([a-zA-Z_]+))?>]],
				},
			Ansi = {
				[[(\x5c?<[0-9,:]+>)]],
				rex.new[[<([0-9]{1,2})?(?::([0-9]{1,2}))?>]],
				},
			},
		Process = function(str, style)
			local t = {}
			for s, c, r in rex.split(str, Echos.Patterns[style][1]) do
				if c and (c:byte(1) == 92) then
					c = c:sub(2)
					if s then s = s .. c else s = c end
					c = nil
				end
				if s then table.insert(t, s) end
				if r then table.insert(t, "\27reset") end
				if c then
					if style == 'Hex' or style == 'Decimal' then
						local fr, fg, fb, br, bg, bb = Echos.Patterns[style][2]:match(c)
						local color = {}
						if style == 'Hex' then
							if fr and fg and fb then fr, fg, fb = tonumber(fr, 16), tonumber(fg, 16), tonumber(fb, 16) end
							if br and bg and bb then br, bg, bb = tonumber(br, 16), tonumber(bg, 16), tonumber(bb, 16) end
						end
						if fr and fg and fb then color.fg = { fr, fg, fb } end
						if br and bg and bb then color.bg = { br, bg, bb } end
						table.insert(t, color)
					elseif style == 'Color' then
						if c == "<reset>" then table.insert(t, "\27reset")
						else
							local fcolor, bcolor = Echos.Patterns[style][2]:match(c)
							local color = {}
							if fcolor and color_table[fcolor] then color.fg = color_table[fcolor] end
							if bcolor and color_table[bcolor] then color.bg = color_table[bcolor] end
							table.insert(t, color)
						end
					end
				end
			end
			return t
		end,
		}


--- Generic color echo and insert function (allowing hecho, decho, cecho, hinsertText, dinsertText and cinsertText).
---
--- @param style Hex, Decimal or Color
--- @param insert boolean flag to determine echo/insert behaviour
--- @param win windowName optional
--- @param str text with embedded color information
---
--- @see cecho
--- @see decho
--- @see hecho
--- @see cinsertText
--- @see dinsertText
--- @see hinsertText
	function xEcho(style, insert, win, str)
		if not str then str = win; win = nil end
		local reset, out
		if insert then
			if win then
				out = function(win, str)
					insertText(win, str)
				end
			else
				out = function(str)
					insertText(str)
				end
			end
		else
			if win then
				out = function(win, str)
					echo(win, str)
				end
			else
				out = function(str)
					echo(str)
				end
			end
		end
		if win then
			reset = function()
				resetFormat(win)
			end
		else
			reset = function()
				resetFormat()
			end
		end

		local t = Echos.Process(str, style)

		deselect()
		reset()

		for _, v in ipairs(t) do
			if type(v) == 'table' then
				if v.fg then
					local fr, fg, fb = unpack(v.fg)
					if win then setFgColor(win, fr, fg, fb) else setFgColor(fr, fg, fb) end
				end
				if v.bg then
					local br, bg, bb = unpack(v.bg)
					if win then setBgColor(win, br, bg, bb) else setBgColor(br, bg, bb) end
				end
			elseif v == "\27reset" then
				reset()
			else
				if win then out(win, v) else out(v) end
			end
		end
		if win then resetFormat(win) else resetFormat() end
	end



--- Echo string with embedded hex color information. <br/><br/>
---
--- Color changes can be made within the string using the format |cFRFGFB,BRBGBB where FR is the foreground red value,
--- FG is the foreground green value, FB is the foreground blue value, BR is the background red value, etc., BRBGBB is optional.
--- |r can be used within the string to reset the colors to default.
---
--- @see xEcho
<<<<<<< HEAD
=======
--- @see hinsertText
>>>>>>> d02ac50a
	function hecho(...) xEcho("Hex", false, ...) end



--- Echo string with embedded decimal color information. <br/><br/>
---
--- Color changes can be made using the format &lt;FR,FG,FB:BR,BG,BB&gt; where each field is a number from 0 to 255.
--- The background portion can be omitted using &lt;FR,FG,FB&gt; or the foreground portion can be omitted using &lt;:BR,BG,BB&gt;.
---
--- @usage Print red test on green background.
---   <pre>
---   decho("&lt;255,0,0:0,255,0&gt;test")
---   </pre>
---
--- @see xEcho
<<<<<<< HEAD
=======
--- @see dinsertText
>>>>>>> d02ac50a
	function decho(...) xEcho("Decimal", false, ...) end



--- Echo string with embedded color name information.
---
--- @usage Consider following example:
---   <pre>
---   cecho("&lt;green&gt;green text &lt;blue&gt;blue text &lt;red&gt;red text")
---   </pre>
---
--- @see xEcho
<<<<<<< HEAD
=======
--- @see cinsertText
>>>>>>> d02ac50a
	function cecho(...) xEcho("Color", false, ...) end


--- Inserts string with embedded hex color information.
---
--- @see xEcho
--- @see hecho
	function hinsertText(...) xEcho("Hex", true, ...) end


--- Inserts string with embedded decimal color information.
---
--- @see xEcho
--- @see decho
	function dinsertText(...) xEcho("Decimal", true, ...) end


--- Inserts string with embedded color name information.
---
--- @see xEcho
--- @see cecho
	function cinsertText(...) xEcho("Color", true, ...) end


	-- TODO - what is this one
	checho = cecho


else


<<<<<<< HEAD
	-- This is not LuaDoc.
=======
	-- NOT LUADOC
>>>>>>> d02ac50a
	-- See xEcho/another cecho for description.
	function cecho(window, text)
       local win = text and window
       local s = text or window
       if win then
            resetFormat(win)
       else
            resetFormat()
       end
       for color,text in string.gmatch("<white>"..s, "<([a-z_0-9, :]+)>([^<>]+)") do
          local colist   =   string.split(color..":", "%s*:%s*")
          local fgcol   =   colist[1] ~= "" and colist[1] or "white"
          local bgcol   =   colist[2] ~= "" and colist[2] or "black"
          local FGrgb   =   color_table[fgcol] or string.split(fgcol, ",")
          local BGrgb   =   color_table[bgcol] or string.split(bgcol, ",")

          if win then
             setFgColor(win, FGrgb[1], FGrgb[2], FGrgb[3])
             setBgColor(win, BGrgb[1], BGrgb[2], BGrgb[3])
             echo(win,text)
          else
             setFgColor(FGrgb[1], FGrgb[2], FGrgb[3])
             setBgColor(BGrgb[1], BGrgb[2], BGrgb[3])
             echo(text)
          end
       end

       if win then
          resetFormat(win)
       else
          resetFormat()
       end
    end


<<<<<<< HEAD
	-- This is not LuaDoc.
	-- See xEcho/antoher decho for description.
=======
	-- NOT LUADOC
	-- See xEcho/another decho for description.
>>>>>>> d02ac50a
	function decho(window, text)
		local win = text and window
		local s = text or window
		local reset
		if win then
			reset = function() resetFormat(win) end
		else
			reset = function() resetFormat() end
		end
		reset()
		for color, text in s:gmatch("<([0-9,:]+)>([^<>]+)") do
			if color == "reset" then
				reset()
				if win then echo(win, text) else echo(text) end
			else
				local colist  =   string.split(color..":", "%s*:%s*")
				local fgcol   =   colist[1] ~= "" and colist[1] or "white"
				local bgcol   =   colist[2] ~= "" and colist[2] or "black"
				local FGrgb   =   color_table[fgcol] or string.split(fgcol, ",")
				local BGrgb   =   color_table[bgcol] or string.split(bgcol, ",")

				if win then
					setFgColor(win, FGrgb[1], FGrgb[2], FGrgb[3])
					setBgColor(win, BGrgb[1], BGrgb[2], BGrgb[3])
					echo(win,text)
				else
					setFgColor(FGrgb[1], FGrgb[2], FGrgb[3])
					setBgColor(BGrgb[1], BGrgb[2], BGrgb[3])
					echo(text)
				end
			end
		end
		reset()
	end


end
<|MERGE_RESOLUTION|>--- conflicted
+++ resolved
@@ -15,10 +15,7 @@
 --- The <i>color_table table</i> holds definition of color names. These are intended to be
 --- used in conjunction with fg() and bg() colorizer functions.
 ---
-<<<<<<< HEAD
-=======
 --- @see showColors
->>>>>>> d02ac50a
 --- @see bg
 --- @see fg
 ---
@@ -347,11 +344,7 @@
 --- Converts an RGB value into an HTML compliant(label usable) HEX number.
 --- This function is colorNames aware and can take any defined global color as its first argument.
 ---
-<<<<<<< HEAD
---- @usage Both folowing commnads will returns "FFFFFF".
-=======
 --- @usage Both following commands will returns "FFFFFF".
->>>>>>> d02ac50a
 ---   <pre>
 ---   RGB2Hex(255,255,255)
 ---   RGB2Hex("white")
@@ -446,13 +439,6 @@
 --- Typical usage would be in a prompt with your current health or whatever value, and throw
 --- in some variables instead of the numbers.
 ---
-<<<<<<< HEAD
---- @usage setGauge("healthBar", 200, 400)  <br/>
----   In that example, we'd change the looks of the gauge named healthBar and make it fill
----   to half of its capacity. The height is always remembered.
---- @usage setGauge("healthBar", 200, 400, "some text")  <br/>
----   change the text on your gauge
-=======
 --- @usage In that example, we'd change the looks of the gauge named healthBar and make it fill
 ---   to half of its capacity. The height is always remembered.
 ---   <pre>
@@ -462,7 +448,6 @@
 ---   <pre>
 ---   setGauge("healthBar", 200, 400, "some text")
 ---   </pre>
->>>>>>> d02ac50a
 function setGauge(gaugeName, currentValue, maxValue, gaugeText)
 	assert(gaugesTable[gaugeName], "setGauge: no such gauge exists.")
 	assert(currentValue and maxValue, "setGauge: need to have both current and max values.")
@@ -483,17 +468,11 @@
 --- If you wish to change the color you can easily do this when updating your text or manually somewhere, using
 --- setFgColor() and setBackgroundColor().
 ---
-<<<<<<< HEAD
---- @usage createConsole("myConsoleWindow", 8, 80, 20, 200, 400)  <br/>
----   This will create a miniconsole window that has a font size of 8pt, will display 80 characters in width,
----   hold a maximum of 20 lines and be place at 200x400 of your mudlet window.
-=======
 --- @usage This will create a miniconsole window that has a font size of 8pt, will display 80 characters in width,
 ---   hold a maximum of 20 lines and be place at 200x400 of your Mudlet window.
 ---   <pre>
 ---   createConsole("myConsoleWindow", 8, 80, 20, 200, 400)
 ---   </pre>
->>>>>>> d02ac50a
 function createConsole(consoleName, fontSize, charsPerLine, numberOfLines, Xpos, Ypos)
 	createMiniConsole(consoleName,0,0,1,1)
 	setMiniConsoleFontSize(consoleName, fontSize)
@@ -864,10 +843,7 @@
 --- |r can be used within the string to reset the colors to default.
 ---
 --- @see xEcho
-<<<<<<< HEAD
-=======
 --- @see hinsertText
->>>>>>> d02ac50a
 	function hecho(...) xEcho("Hex", false, ...) end
 
 
@@ -883,10 +859,7 @@
 ---   </pre>
 ---
 --- @see xEcho
-<<<<<<< HEAD
-=======
 --- @see dinsertText
->>>>>>> d02ac50a
 	function decho(...) xEcho("Decimal", false, ...) end
 
 
@@ -899,10 +872,7 @@
 ---   </pre>
 ---
 --- @see xEcho
-<<<<<<< HEAD
-=======
 --- @see cinsertText
->>>>>>> d02ac50a
 	function cecho(...) xEcho("Color", false, ...) end
 
 
@@ -934,11 +904,7 @@
 else
 
 
-<<<<<<< HEAD
-	-- This is not LuaDoc.
-=======
 	-- NOT LUADOC
->>>>>>> d02ac50a
 	-- See xEcho/another cecho for description.
 	function cecho(window, text)
        local win = text and window
@@ -974,13 +940,8 @@
     end
 
 
-<<<<<<< HEAD
-	-- This is not LuaDoc.
-	-- See xEcho/antoher decho for description.
-=======
 	-- NOT LUADOC
 	-- See xEcho/another decho for description.
->>>>>>> d02ac50a
 	function decho(window, text)
 		local win = text and window
 		local s = text or window
