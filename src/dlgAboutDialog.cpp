/***************************************************************************
 *   Copyright (C) 2008-2009 by Heiko Koehn - KoehnHeiko@googlemail.com    *
 *   Copyright (C) 2013-2014, 2017-2019 by Stephen Lyons                   *
 *                                               - slysven@virginmedia.com *
 *   Copyright (C) 2014 by Ahmed Charles - acharles@outlook.com            *
 *                                                                         *
 *   This program is free software; you can redistribute it and/or modify  *
 *   it under the terms of the GNU General Public License as published by  *
 *   the Free Software Foundation; either version 2 of the License, or     *
 *   (at your option) any later version.                                   *
 *                                                                         *
 *   This program is distributed in the hope that it will be useful,       *
 *   but WITHOUT ANY WARRANTY; without even the implied warranty of        *
 *   MERCHANTABILITY or FITNESS FOR A PARTICULAR PURPOSE.  See the         *
 *   GNU General Public License for more details.                          *
 *                                                                         *
 *   You should have received a copy of the GNU General Public License     *
 *   along with this program; if not, write to the                         *
 *   Free Software Foundation, Inc.,                                       *
 *   59 Temple Place - Suite 330, Boston, MA  02111-1307, USA.             *
 ***************************************************************************/


// Debugging value to display ALL licences in the dialog
// #define DEBUG_SHOWALL


#include "dlgAboutDialog.h"

#include "mudlet.h"

#include "pre_guard.h"
#include <QPainter>
#include <QTextLayout>
#include <QDebug>
#include "post_guard.h"

dlgAboutDialog::dlgAboutDialog(QWidget* parent) : QDialog(parent)
{
    setupUi(this);

    // Copied from main():

#if defined(INCLUDE_VARIABLE_SPLASH_SCREEN)
    QImage splashImage(mudlet::scmIsReleaseVersion ? QStringLiteral(":/Mudlet_splashscreen_main.png")
                                                   : mudlet::scmIsPublicTestVersion ? QStringLiteral(":/Mudlet_splashscreen_ptb.png")
                                                                                    : QStringLiteral(":/Mudlet_splashscreen_development.png"));
#else
    QImage splashImage(QStringLiteral(":/Mudlet_splashscreen_main.png"));
#endif

    { // Brace code using painter to ensure it is freed at right time...
        QPainter painter(&splashImage);

        unsigned fontSize = 16;
        QString sourceVersionText = QString("Version: " APP_VERSION APP_BUILD);

        bool isWithinSpace = false;
        while (!isWithinSpace) {
            QFont font(QStringLiteral("DejaVu Serif"), fontSize, QFont::Bold | QFont::Serif | QFont::PreferMatch | QFont::PreferAntialias);
            QTextLayout versionTextLayout(sourceVersionText, font, painter.device());
            versionTextLayout.beginLayout();
            // Start work in this text item
            QTextLine versionTextline = versionTextLayout.createLine();
            // First draw (one line from) the text we have put in on the layout to
            // see how wide it is..., assuming actually that it will only take one
            // line of text
            versionTextline.setLineWidth(280);
            //Splashscreen bitmap is (now) 320x360 - hopefully entire line will all fit into 280
            versionTextline.setPosition(QPointF(0, 0));
            // Only pretend, so we can see how much space it will take
            QTextLine dummy = versionTextLayout.createLine();
            if (!dummy.isValid()) {
                // No second line so have got all text in first so can do it
                isWithinSpace = true;
                qreal versionTextWidth = versionTextline.naturalTextWidth();
                // This is the ACTUAL width of the created text
                versionTextline.setPosition(QPointF((320 - versionTextWidth) / 2.0, 270));
                // And now we can place it centred horizontally
                versionTextLayout.endLayout();
                // end the layout process and paint it out
                painter.setPen(QColor(176, 64, 0, 255)); // #b04000
                versionTextLayout.draw(&painter, QPointF(0, 0));
            } else {
                // Too big - text has spilled over onto a second line - so try again
                fontSize--;
                versionTextLayout.clearLayout();
                versionTextLayout.endLayout();
            }
        }

        // Repeat for other text, but we know it will fit at given size
        // PLACEMARKER: Date-stamp needing annual update
        QString sourceCopyrightText = QStringLiteral("©️ Mudlet makers 2008-2020");
        QFont font(QStringLiteral("DejaVu Serif"), 16, QFont::Bold | QFont::Serif | QFont::PreferMatch | QFont::PreferAntialias);
        QTextLayout copyrightTextLayout(sourceCopyrightText, font, painter.device());
        copyrightTextLayout.beginLayout();
        QTextLine copyrightTextline = copyrightTextLayout.createLine();
        copyrightTextline.setLineWidth(280);
        copyrightTextline.setPosition(QPointF(1, 1));
        qreal copyrightTextWidth = copyrightTextline.naturalTextWidth();
        copyrightTextline.setPosition(QPointF((320 - copyrightTextWidth) / 2.0, 340));
        copyrightTextLayout.endLayout();
        painter.setPen(QColor(112, 16, 0, 255)); // #701000
        copyrightTextLayout.draw(&painter, QPointF(0, 0));
    }

    mudletTitleLabel->setPixmap(QPixmap::fromImage(splashImage));

    /*
     * Have moved the texts in from the dialog definitions - as it makes it
     * easier to do the translations required for I18n work (Qt Linguist is
     * "borked" for HTML content particularly in dialogues) - what follows
     * particularly for the third tab (3rd party licences) actually tries to
     * format the text in a uniform and modular fashion.  Whilst it is not
     * the most efficient way of putting together a set of large QStrings
     * some of which will shortly be made translable, it is intended to make
     * it easier to add and remove sections according to the build settings
     * and for boiler-plate licences to be reused mulitple times if necessary.
     */

    // A uniform header for all tabs:
    // clang-format off
    QString htmlHead(QStringLiteral(R"(
        <head><style type="text/css">
        h1 { font-family: "DejaVu Serif"; text-align: center; }
        h2 { font-family: "DejaVu Serif"; text-align: center; }
        h3 { font-family: "DejaVu Serif"; text-align: center; white-space: pre-wrap; }
        h4 { font-family: "DejaVu Serif"; white-space: pre-wrap; }
        p { font-family: "DejaVu Serif" }
        tt { font-family: "Monospace"; white-space: pre-wrap; }
        .container { text-align: center; }
        </style></head>
    )"));
    // clang-format on

    setAboutTab(htmlHead);
    setSupportersTab(htmlHead);
    setLicenseTab(htmlHead);
    setThirdPartyTab(htmlHead);
}

void dlgAboutDialog::setAboutTab(const QString& htmlHead) const
{   // TAB 1 - "About Mudlet"
    // clang-format off
    QString aboutMudletHeader(
        tr("<tr><td><span style=\"color:#bc8942;\"><b>Homepage</b></span></td><td><a href=\"http://www.mudlet.org/\">www.mudlet.org</a></td></tr>\n"
           "<tr><td><span style=\"color:#bc8942;\"><b>Forums</b></span></td><td><a href=\"http://forums.mudlet.org/\">forums.mudlet.org</a></td></tr>\n"
           "<tr><td><span style=\"color:#bc8942;\"><b>Documentation</b></span></td><td><a href=\"http://wiki.mudlet.org/w/Main_Page\">wiki.mudlet.org/w/Main_Page</a></td></tr>\n"
           "<tr><td><span style=\"color:#7289DA;\"><b>Discord</b></span></td><td><a href=\"https://discord.gg/kuYvMQ9\">discord.gg</a></td></tr>\n"
           "<tr><td><span style=\"color:#40b040;\"><b>Source code</b></span></td><td><a href=\"https://github.com/Mudlet/Mudlet\">github.com/Mudlet/Mudlet</a></td></tr>\n"
           "<tr><td><span style=\"color:#40b040;\"><b>Features/bugs</b></span></td><td><a href=\"https://github.com/Mudlet/Mudlet/issues\">github.com/Mudlet/Mudlet/issues</a></td></tr>"));

    QVector<aboutMaker> aboutMakers; // [big?, name, discord, github, email, description]
    aboutMakers.append({true, QStringLiteral("Heiko Köhn"), QString(), QString(), QStringLiteral("KoehnHeiko@googlemail.com"),
                        tr("Original author, original project lead, Mudlet core coding, retired.",
                           "about:Heiko")});
    aboutMakers.append({true, QStringLiteral("Vadim Peretokin"), QStringLiteral("Vadi#3695"), QStringLiteral("vadi2"), QStringLiteral("vadim.peretokin@mudlet.org"),
                        tr("GUI design and initial feature planning. He is responsible for the project homepage and the user manual. "
                           "Maintainer of the Windows, macOS, Ubuntu and generic Linux installers. "
                           "Maintains the Mudlet wiki, Lua API, and handles project management, public relations &amp; user help. "
                           "With the project from the very beginning and is an official spokesman of the project. "
                           "Since the retirement of Heiko, he has become the head of the Mudlet project.",
                           "about:Vadi")});
    aboutMakers.append({true, QStringLiteral("Stephen Lyons"), QStringLiteral("SlySven#2703"), QStringLiteral("SlySven"), QStringLiteral("slysven@virginmedia.com"),
                        tr("After joining in 2013, he has been poking various bits of the C++ code and GUI with a pointy stick; "
                           "subsequently trying to patch over some of the holes made/found. "
                           "Most recently he has been working on I18n and L10n for Mudlet 4.0.0 so if you are playing Mudlet in a language "
                           "other than American English you will be seeing the results of him getting fed up with the spelling differences "
                           "between what was being used and the British English his brain wanted to see.",
                           "about:SlySven")});
    aboutMakers.append({true, QStringLiteral("Damian Monogue"), QStringLiteral("demonnic#4307"), QStringLiteral("demonnic"), QStringLiteral("demonnic@gmail.com"),
                        tr("Former maintainer of the early Windows and Apple OSX packages. "
                           "He also administers our server and helps the project in many ways.",
                           "about:demonnic")});
    aboutMakers.append({true, QStringLiteral("Florian Scheel"), QStringLiteral("keneanung#2803"), QStringLiteral("keneanung"), QStringLiteral("keneanung@googlemail.com"),
                        tr("Contributed many improvements to Mudlet's db: interface, event system, "
                           "and has been around the project for a very long while assisting users.",
                           "about:keneanung")});
    aboutMakers.append({true, QStringLiteral("Leris"), QStringLiteral("Leris#5152"), QStringLiteral("Kebap"), QStringLiteral("kebap_spam@gmx.net"),
                        tr("Does a ton of work in making Mudlet, the website and the wiki accessible to you "
                           "regardless of the language you speak - and promoting our genre!",
                           "about:Leris")});
    aboutMakers.append({false, QStringLiteral("Ahmed Charles"), QString(), QStringLiteral("ahmedcharles"), QStringLiteral("acharles@outlook.com"),
                        tr("Contributions to the Travis integration, CMake and Visual C++ build, "
                           "a lot of code quality and memory management improvements.",
                           "about:ahmedcharles")});
    aboutMakers.append({false, QStringLiteral("Chris Mitchell"), QString(), QStringLiteral("Chris7"), QStringLiteral("chrismudlet@gmail.com"),
                        tr("Developed a shared module system that allows script packages to be shared among profiles, "
                           "a UI for viewing Lua variables, improvements in the mapper and all around.",
                           "about:Chris7")});
    aboutMakers.append({false, QStringLiteral("Ben Carlsen"), QString(), QString(), QStringLiteral("arkholt@gmail.com"),
                        tr("Developed the first version of our Mac OSX installer. "
                           "He is the former maintainer of the Mac version of Mudlet.",
                           "about:Ben Carlsen")});
    aboutMakers.append({false, QStringLiteral("Ben Smith"), QString(), QString(), QString(),
                        tr("Joined in December 2009 though he's been around much longer. "
                           "Contributed to the Lua API and is the former maintainer of the Lua API.",
                           "about:Ben Smith")});
    aboutMakers.append({false, QStringLiteral("Blaine von Roeder"), QString(), QString(), QString(),
                        tr("Joined in December 2009. He has contributed to the Lua API, submitted small bugfix patches "
                           "and has helped with release management of 1.0.5.",
                           "about:Blaine von Roeder")});
    aboutMakers.append({false, QStringLiteral("Bruno Bigras"), QString(), QString(), QStringLiteral("bruno@burnbox.net"),
                        tr("Developed the original cmake build script and he has committed a number of patches.",
                           "about:Bruno Bigras")});
    aboutMakers.append({false, QStringLiteral("Carter Dewey"), QString(), QString(), QStringLiteral("eldarerathis@gmail.com"),
                        tr("Contributed to the Lua API.",
                           "about:Carter Dewey")});
    aboutMakers.append({false, QStringLiteral("Erik Pettis"), QStringLiteral("Etomyutikos#9266"), QStringLiteral("Oneymus"), QString(),
                        tr("Developed the Vyzor GUI Manager for Mudlet.",
                           "about:Oneymus")});
    aboutMakers.append({false, QStringLiteral("ItsTheFae"), QStringLiteral("TheFae#9971"), QStringLiteral("Kae"), QString(),
                        tr("Worked wonders in rejuventating our Website in 2017 but who prefers a little anonymity - "
                           "if you are a <i>SpamBot</i> you will not get onto our Fora now. They have also made some useful "
                           "C++ core code contributions and we look forward to future reviews on and work in that area.",
                           "about:TheFae")});
    aboutMakers.append({false, QStringLiteral("Ian Adkins"), QStringLiteral("Dicene#1533"), QStringLiteral("dicene"), QStringLiteral("ieadkins@gmail.com"),
                        tr("Joining us 2017 they have given us some useful C++ and Lua contributions.",
                           "about:Dicene")});
    aboutMakers.append({false, QStringLiteral("James Younquist"), QString(), QString(), QStringLiteral("daemacles@yahoo.com"),
                        tr("Contributed the Geyser layout manager for Mudlet in March 2010. "
                           "It is written in Lua and aims at simplifying user GUI scripting.",
                           "about:James Younquist")});
    aboutMakers.append({false, QStringLiteral("John Dahlström"), QString(), QString(), QStringLiteral("email@johndahlstrom.se"),
                        tr("Helped develop and debug the Lua API.",
                           "about:John Dahlström")});
    aboutMakers.append({false, QStringLiteral("Karsten Bock"), QString(), QStringLiteral("Beliaar"), QString(),
                        tr("Contributed several improvements and new features for Geyser.",
                           "about:Beliaar")});
    aboutMakers.append({false, QStringLiteral("Leigh Stillard"), QString(), QString(), QStringLiteral("leigh.stillard@gmail.com"),
                        tr("The original author of our Windows installer.",
                           "about:Leigh Stillard")});
    aboutMakers.append({false, QStringLiteral("Maksym Grinenko"), QString(), QString(), QStringLiteral("maksym.grinenko@gmail.com"),
                        tr("Worked on the manual, forum help and helps with GUI design and documentation.",
                           "about:Maksym Grinenko")});
    aboutMakers.append({false, QStringLiteral("Stephen Hansen"), QString(), QString(), QStringLiteral("me+mudlet@ixokai.io"),
                        tr("Developed a database Lua API that allows for far easier use of databases and one of the original OSX installers.",
                           "about:Stephen Hansen")});
    aboutMakers.append({false, QStringLiteral("Thorsten Wilms"), QString(), QString(), QStringLiteral("t_w_@freenet.de"),
                        tr("Designed our beautiful logo, our splash screen, the about dialog, our website, several icons and badges. "
                           "Visit his homepage at <a href=\"http://thorwil.wordpress.com/\">thorwil.wordpress.com</a>.",
                           "about:Thorsten Wilms")});

    QString aboutMudletBody("<p align=\"center\"><big><b>Credits:</b></big></p>");
    QVectorIterator<aboutMaker> iterateMakers(aboutMakers);
    while (iterateMakers.hasNext()) { aboutMudletBody.append(createMakerHTML(iterateMakers.next())); }

    aboutMudletBody.append(
        tr("<p>Others too, have make their mark on different aspects of the Mudlet project and if they have not been mentioned here it is by no means intentional! For past contributors you may see them mentioned in the <b><a href=\"https://launchpad.net/~mudlet-makers/+members#active\">Mudlet Makers</a></b> list (on our former bug-tracking site), or for on-going contributors they may well be included in the <b><a href=\"https://github.com/Mudlet/Mudlet/graphs/contributors\">Contributors</a></b> list on GitHub.</p>\n"
           "<br>\n"
           "<p>Many icons are taken from the <span style=\"color:#bc8942;\"><b><u>KDE4 oxygen icon theme</u></b></span> at <a href=\"https://web.archive.org/web/20130921230632/http://www.oxygen-icons.org/\">www.oxygen-icons.org <sup>{wayback machine archive}</sup></a> or <a href=\"http://www.kde.org\">www.kde.org</a>.  Most of the rest are from Thorsten Wilms, or from Stephen Lyons combining bits of Thorsten's work with the other sources.</p>\n"
           "<p>Special thanks to <span style=\"color:#bc8942;\"><b>Brett Duzevich</b></span> and <span style=\"color:#bc8942;\"><b>Ronny Ho</b></span>. They have contributed many good ideas and thus helped improve the scripting framework substantially.</p>\n"
           "<p>Thanks to <span style=\"color:#bc8942;\"><b>Tomas Mecir</b></span> (<span style=\"color:#0000ff;\">kmuddy@kmuddy.com</span>) who brought us all together and inspired us with his KMuddy project. Mudlet is using some of the telnet code he wrote for his KMuddy project (<a href=\"https://cgit.kde.org/kmuddy.git/\">cgit.kde.org/kmuddy.git/</a>).</p>\n"
           "<p>Special thanks to <span style=\"color:#bc8942;\"><b>Nick Gammon</b></span> (<a href=\"http://www.gammon.com.au/mushclient/mushclient.htm\">www.gammon.com.au/mushclient/mushclient.htm</a>) for giving us some valued pieces of advice.</p>"));

    textBrowser_mudlet->setHtml(
            QStringLiteral("<html>%1<body><table border=\"0\" style=\"margin-top:36px; margin-bottom:36px; margin-left:36px; margin-right:36px;\" width=\"100%\" cellspacing=\"2\" cellpadding=\"0\">\n"
                           "%2</table>\n"
                           "%3</body></html>")
                    .arg(htmlHead, aboutMudletHeader, aboutMudletBody));
    // clang-format on
}

QString dlgAboutDialog::createMakerHTML(const aboutMaker& maker) const
{
    QString coloredText = QStringLiteral("<span style=\"color:#%1;\">%2</span>");
    QStringList contactDetails;
    if (!maker.discord.isEmpty()) {
        contactDetails.append(coloredText.arg(QStringLiteral("7289DA"), maker.discord));
    }
    if (!maker.github.isEmpty()) {
        contactDetails.append(coloredText.arg(QStringLiteral("40b040"), maker.github));
    }
    if (!maker.email.isEmpty()) {
        contactDetails.append(coloredText.arg(QStringLiteral("0000ff"), maker.email));
    }

    return QStringLiteral("<p>%1%2 %3</p>\n") // name (big?), contacts (if any?), description
        .arg(coloredText.arg(QStringLiteral("bc8942"), QStringLiteral("<b>%1</b>")
             .arg((maker.big) ? QStringLiteral("<big>%1</big>").arg(maker.name) : maker.name)),
        (contactDetails.isEmpty()) ? QString() :
             QStringLiteral(" (%1)").arg(contactDetails.join(QChar::Space)),
        maker.description);
}

void dlgAboutDialog::setLicenseTab(const QString& htmlHead) const
{   // TAB 2 - "License"
    // clang-format off
    // Only the introductory text at the top is to be translated - the Licence
    // itself MUST NOT be translated as only the English Language version is
    // legally definitive - any translations are NOT so:
    // CHECKME: I THOUGHT WE USED "GPL 2 OR LATER" - BUT WE ARE NOT SAYING THAT HERE!!!
    QString headerText(tr("<p>Mudlet was originally written by Heiko Köhn, KoehnHeiko@googlemail.com.</p>\n"
                          "<p>Mudlet is released under the GPL license version 2, which is reproduced below:</p>",
                          "For non-english language versions please append a translation of the following "
                          "to explain why the GPL is NOT reproduced in the relevent language: 'but only "
                          "the English form is considered the official version of the license, so the "
                          "following is reproduced in that language:' to replace 'which is reproduced below:'..."));

    QString gplText(
                QStringLiteral("<h1>GNU GENERAL PUBLIC LICENSE</h1>"
                               "<h2>Version 2, June 1991</h2>"
                               "<h3>Copyright © 1989, 1991 Free Software Foundation, Inc.\n"
                               "59 Temple Place, Suite 330, Boston, MA  02111-1307 USA</h3>"
                               "<p>Everyone is permitted to copy and distribute verbatim copies of this "
                               "license document, but changing it is not allowed.</p>"
                               "<h4>Preamble</h4>"
                               "<p>The licenses for most software are designed to take away your freedom to "
                               "share and change it.  By contrast, the GNU General Public License is intended "
                               "to guarantee your freedom to share and change free software--to make sure the "
                               "software is free for all its users.  This General Public License applies to "
                               "most of the Free Software Foundation's software and to any other program whose "
                               "authors commit to using it.  (Some other Free Software Foundation software is "
                               "covered by the GNU Library General Public License instead.)  You can apply it "
                               "to your programs, too.</p>"
                               "<p>When we speak of free software, we are referring to freedom, not price.  "
                               "Our General Public Licenses are designed to make sure that you have the "
                               "freedom to distribute copies of free software (and charge for this service if "
                               "you wish), that you receive source code or can get it if you want it, that you "
                               "can change the software or use pieces of it in new free programs; and that you "
                               "know you can do these things.</p>"
                               "<p>To protect your rights, we need to make restrictions that forbid anyone to "
                               "deny you these rights or to ask you to surrender the rights. These "
                               "restrictions translate to certain responsibilities for you if you distribute "
                               "copies of the software, or if you modify it.</p>"
                               "<p>For example, if you distribute copies of such a program, whether gratis or "
                               "for a fee, you must give the recipients all the rights that you have.  You "
                               "must make sure that they, too, receive or can get the source code.  And you "
                               "must show them these terms so they know their rights.</p>"
                               "<p>We protect your rights with two steps: (1) copyright the software, and (2) "
                               "offer you this license which gives you legal permission to copy, distribute "
                               "and/or modify the software.</p>"
                               "<p>Also, for each author's protection and ours, we want to make certain that "
                               "everyone understands that there is no warranty for this free software.  If the "
                               "software is modified by someone else and passed on, we want its recipients to "
                               "know that what they have is not the original, so that any problems introduced "
                               "by others will not reflect on the original authors' reputations.</p>"
                               "<p>Finally, any free program is threatened constantly by software patents.  "
                               "We wish to avoid the danger that redistributors of a free program will "
                               "individually obtain patent licenses, in effect making the program proprietary.  "
                               "To prevent this, we have made it clear that any patent must be licensed for "
                               "everyone's free use or not licensed at all.</p>"
                               "<p>The precise terms and conditions for copying, distribution and modification "
                               "follow.</p>"
                               "<h2>GNU GENERAL PUBLIC LICENSE</h2>"
                               "<h3>TERMS AND CONDITIONS FOR COPYING, DISTRIBUTION AND MODIFICATION</h3>"
                               "<p>0. This License applies to any program or other work which contains a notice "
                               "placed by the copyright holder saying it may be distributed under the terms of "
                               "this General Public License.  The &quot;Program&quot;, below, refers to any "
                               "such program or work, and a &quot;work based on the Program&quot; means either "
                               "the Program or any derivative work under copyright law: that is to say, a work "
                               "containing the Program or a portion of it, either verbatim or with "
                               "modifications and/or translated into another language.  (Hereinafter, "
                               "translation is included without limitation in the term "
                               "&quot;modification&quot;.)  Each licensee is addressed as &quot;you&quot;.</p>"
                               "<p>Activities other than copying, distribution and modification are not covered "
                               "by this License; they are outside its scope.  The act of running the Program is "
                               "not restricted, and the output from the Program is covered only if its contents "
                               "constitute a work based on the Program (independent of having been made by "
                               "running the Program). Whether that is true depends on what the Program "
                               "does.</p>"
                               "<p>1. You may copy and distribute verbatim copies of the Program's source code "
                               "as you receive it, in any medium, provided that you conspicuously and "
                               "appropriately publish on each copy an appropriate copyright notice and "
                               "disclaimer of warranty; keep intact all the notices that refer to this License "
                               "and to the absence of any warranty; and give any other recipients of the "
                               "Program a copy of this License along with the Program.</p>"
                               "<p>You may charge a fee for the physical act of transferring a copy, and you "
                               "may at your option offer warranty protection in exchange for a fee.</p>"
                               "<p>2. You may modify your copy or copies of the Program or any portion of it, "
                               "thus forming a work based on the Program, and copy and distribute such "
                               "modifications or work under the terms of Section 1 above, provided that you "
                               "also meet all of these conditions:</p>"
                               "<p>a) You must cause the modified files to carry prominent notices stating that "
                               "you changed the files and the date of any change.</p>"
                               "<p>b) You must cause any work that you distribute or publish, that in whole or "
                               "in part contains or is derived from the Program or any part thereof, to be "
                               "licensed as a whole at no charge to all third parties under the terms of this "
                               "License.</p>"
                               "<p>c) If the modified program normally reads commands interactively when run, "
                               "you must cause it, when started running for such interactive use in the most "
                               "ordinary way, to print or display an announcement including an appropriate "
                               "copyright notice and a notice that there is no warranty (or else, saying that "
                               "you provide a warranty) and that users may redistribute the program under these "
                               "conditions, and telling the user how to view a copy of this License.  "
                               "(Exception: if the Program itself is interactive but does not normally print "
                               "such an announcement, your work based on the Program is not required to print "
                               "an announcement.)</p>"
                               "<p>These requirements apply to the modified work as a whole.  If identifiable "
                               "sections of that work are not derived from the Program, and can be reasonably "
                               "considered independent and separate works in themselves, then this License, and "
                               "its terms, do not apply to those sections when you distribute them as separate "
                               "works.  But when you distribute the same sections as part of a whole which is a "
                               "work based on the Program, the distribution of the whole must be on the terms "
                               "of this License, whose permissions for other licensees extend to the entire "
                               "whole, and thus to each and every part regardless of who wrote it.</p>"
                               "<p>Thus, it is not the intent of this section to claim rights or contest your "
                               "rights to work written entirely by you; rather, the intent is to exercise the "
                               "right to control the distribution of derivative or collective works based on "
                               "the Program.</p>"
                               "<p>In addition, mere aggregation of another work not based on the Program with "
                               "the Program (or with a work based on the Program) on a volume of a storage or "
                               "distribution medium does not bring the other work under the scope of this "
                               "License.</p>"
                               "<p>3. You may copy and distribute the Program (or a work based on it, under "
                               "Section 2) in object code or executable form under the terms of Sections 1 and "
                               "2 above provided that you also do one of the following:</p>"
                               "<p>a) Accompany it with the complete corresponding machine-readable source "
                               "code, which must be distributed under the terms of Sections 1 and 2 above on a "
                               "medium customarily used for software interchange; or,</p>"
                               "<p>b) Accompany it with a written offer, valid for at least three years, to "
                               "give any third party, for a charge no more than your cost of physically "
                               "performing source distribution, a complete machine-readable copy of the "
                               "corresponding source code, to be distributed under the terms of Sections 1 and "
                               "2 above on a medium customarily used for software interchange; or,</p>"
                               "<p>c) Accompany it with the information you received as to the offer to "
                               "distribute corresponding source code.  (This alternative is allowed only for "
                               "noncommercial distribution and only if you received the program in object code "
                               "or executable form with such an offer, in accord with Subsection b above.)</p>"
                               "<p>The source code for a work means the preferred form of the work for making "
                               "modifications to it.  For an executable work, complete source code means all "
                               "the source code for all modules it contains, plus any associated interface "
                               "definition files, plus the scripts used to control compilation and installation "
                               "of the executable.  However, as a special exception, the source code "
                               "distributed need not include anything that is normally distributed (in either "
                               "source or binary form) with the major components (compiler, kernel, and so on) "
                               "of the operating system on which the executable runs, unless that component "
                               "itself accompanies the executable.</p>"
                               "<p>If distribution of executable or object code is made by offering access to "
                               "copy from a designated place, then offering equivalent access to copy the "
                               "source code from the same place counts as distribution of the source code, even "
                               "though third parties are not compelled to copy the source along with the object "
                               "code.</p>"
                               "<p>4. You may not copy, modify, sublicense, or distribute the Program except as "
                               "expressly provided under this License.  Any attempt otherwise to copy, modify, "
                               "sublicense or distribute the Program is void, and will automatically terminate "
                               "your rights under this License. However, parties who have received copies, or "
                               "rights, from you under this License will not have their licenses terminated so "
                               "long as such parties remain in full compliance.</p>"
                               "<p>5. You are not required to accept this License, since you have not signed "
                               "it.  However, nothing else grants you permission to modify or distribute the "
                               "Program or its derivative works.  These actions are prohibited by law if you do "
                               "not accept this License.  Therefore, by modifying or distributing the Program "
                               "(or any work based on the Program), you indicate your acceptance of this "
                               "License to do so, and all its terms and conditions for copying, distributing or "
                               "modifying the Program or works based on it.</p>"
                               "<p>6. Each time you redistribute the Program (or any work based on the "
                               "Program), the recipient automatically receives a license from the original "
                               "licensor to copy, distribute or modify the Program subject to these terms and "
                               "conditions.  You may not impose any further restrictions on the recipients' "
                               "exercise of the rights granted herein. You are not responsible for enforcing "
                               "compliance by third parties to this License.</p>"
                               "<p>7. If, as a consequence of a court judgment or allegation of patent "
                               "infringement or for any other reason (not limited to patent issues), conditions "
                               "are imposed on you (whether by court order, agreement or otherwise) that "
                               "contradict the conditions of this License, they do not excuse you from the "
                               "conditions of this License.  If you cannot distribute so as to satisfy "
                               "simultaneously your obligations under this License and any other pertinent "
                               "obligations, then as a consequence you may not distribute the Program at all.  "
                               "For example, if a patent license would not permit royalty-free redistribution "
                               "of the Program by all those who receive copies directly or indirectly through "
                               "you, then the only way you could satisfy both it and this License would be to "
                               "refrain entirely from distribution of the Program.</p>"
                               "<p>If any portion of this section is held invalid or unenforceable under any "
                               "particular circumstance, the balance of the section is intended to apply and "
                               "the section as a whole is intended to apply in other circumstances.</p>"
                               "<p>It is not the purpose of this section to induce you to infringe any patents "
                               "or other property right claims or to contest validity of any such claims; this "
                               "section has the sole purpose of protecting the integrity of the free software "
                               "distribution system, which is implemented by public license practices.  Many "
                               "people have made generous contributions to the wide range of software "
                               "distributed through that system in reliance on consistent application of that "
                               "system; it is up to the author/donor to decide if he or she is willing to "
                               "distribute software through any other system and a licensee cannot impose that "
                               "choice.</p>"
                               "<p>This section is intended to make thoroughly clear what is believed to be a "
                               "consequence of the rest of this License.</p>"
                               "<p>8. If the distribution and/or use of the Program is restricted in certain "
                               "countries either by patents or by copyrighted interfaces, the original "
                               "copyright holder who places the Program under this License may add an explicit "
                               "geographical distribution limitation excluding those countries, so that "
                               "distribution is permitted only in or among countries not thus excluded.  In "
                               "such case, this License incorporates the limitation as if written in the body "
                               "of this License.</p>"
                               "<p>9. The Free Software Foundation may publish revised and/or new versions of "
                               "the General Public License from time to time.  Such new versions will be "
                               "similar in spirit to the present version, but may differ in detail to address "
                               "new problems or concerns.</p>"
                               "<p>Each version is given a distinguishing version number.  If the Program "
                               "specifies a version number of this License which applies to it and &quot;any "
                               "later version&quot;, you have the option of following the terms and conditions "
                               "either of that version or of any later version published by the Free Software "
                               "Foundation.  If the Program does not specify a version number of this License, "
                               "you may choose any version ever published by the Free Software Foundation.</p>"
                               "<p>10. If you wish to incorporate parts of the Program into other free programs "
                               "whose distribution conditions are different, write to the author to ask for "
                               "permission.  For software which is copyrighted by the Free Software Foundation, "
                               "write to the Free Software Foundation; we sometimes make exceptions for this.  "
                               "Our decision will be guided by the two goals of preserving the free status of "
                               "all derivatives of our free software and of promoting the sharing and reuse of "
                               "software generally.</p>"
                               "<h3>NO WARRANTY</h3>"
                               "<p>11. BECAUSE THE PROGRAM IS LICENSED FREE OF CHARGE, THERE IS NO WARRANTY "
                               "FOR THE PROGRAM, TO THE EXTENT PERMITTED BY APPLICABLE LAW.  EXCEPT WHEN "
                               "OTHERWISE STATED IN WRITING THE COPYRIGHT HOLDERS AND/OR OTHER PARTIES "
                               "PROVIDE THE PROGRAM &quot;AS IS&quot; WITHOUT WARRANTY OF ANY KIND, EITHER "
                               "EXPRESSED OR IMPLIED, INCLUDING, BUT NOT LIMITED TO, THE IMPLIED WARRANTIES "
                               "OF MERCHANTABILITY AND FITNESS FOR A PARTICULAR PURPOSE.  THE ENTIRE RISK AS "
                               "TO THE QUALITY AND PERFORMANCE OF THE PROGRAM IS WITH YOU.  SHOULD THE "
                               "PROGRAM PROVE DEFECTIVE, YOU ASSUME THE COST OF ALL NECESSARY SERVICING, "
                               "REPAIR OR CORRECTION.</p>"
                               "<p>12. IN NO EVENT UNLESS REQUIRED BY APPLICABLE LAW OR AGREED TO IN WRITING "
                               "WILL ANY COPYRIGHT HOLDER, OR ANY OTHER PARTY WHO MAY MODIFY AND/OR "
                               "REDISTRIBUTE THE PROGRAM AS PERMITTED ABOVE, BE LIABLE TO YOU FOR DAMAGES, "
                               "INCLUDING ANY GENERAL, SPECIAL, INCIDENTAL OR CONSEQUENTIAL DAMAGES ARISING "
                               "OUT OF THE USE OR INABILITY TO USE THE PROGRAM (INCLUDING BUT NOT LIMITED TO "
                               "LOSS OF DATA OR DATA BEING RENDERED INACCURATE OR LOSSES SUSTAINED BY YOU OR "
                               "THIRD PARTIES OR A FAILURE OF THE PROGRAM TO OPERATE WITH ANY OTHER "
                               "PROGRAMS), EVEN IF SUCH HOLDER OR OTHER PARTY HAS BEEN ADVISED OF THE "
                               "POSSIBILITY OF SUCH DAMAGES.</p>"
                               "<h3>END OF TERMS AND CONDITIONS</h3>"
                               "<h3>How to Apply These Terms to Your New Programs</h3>"
                               "<p>If you develop a new program, and you want it to be of the greatest "
                               "possible use to the public, the best way to achieve this is to make it free "
                               "software which everyone can redistribute and change under these terms.</p>"
                               "<p>To do so, attach the following notices to the program.  It is safest to "
                               "attach them to the start of each source file to most effectively convey the "
                               "exclusion of warranty; and each file should have at least the "
                               "&quot;copyright&quot; line and a pointer to where the full notice is found.</p>"
                               "<tt>one line to give the program's name and a brief idea of what it does.\n"
                               "Copyright (C) yyyy  name of author\n"
                               "\n"
                               "This program is free software; you can redistribute it and/or\n"
                               "modify it under the terms of the GNU General Public License\n"
                               "as published by the Free Software Foundation; either version 2\n"
                               "of the License, or (at your option) any later version.\n"
                               "\n"
                               "This program is distributed in the hope that it will be useful,\n"
                               "but WITHOUT ANY WARRANTY; without even the implied warranty of\n"
                               "MERCHANTABILITY or FITNESS FOR A PARTICULAR PURPOSE.  See the\n"
                               "GNU General Public License for more details.\n"
                               "\n"
                               "You should have received a copy of the GNU General Public License\n"
                               "along with this program; if not, write to the Free Software\n"
                               "Foundation, Inc., 59 Temple Place, Suite 330, Boston, MA  02111-1307  USA</tt>"
                               "<P>Also add information on how to contact you by electronic and paper mail.</p>"
                               "<p>If the program is interactive, make it output a short notice like this when "
                               "it starts in an interactive mode:</p>"
                               "<tt>Gnomovision version 69, Copyright (C) year name of author\n"
                               "Gnomovision comes with ABSOLUTELY NO WARRANTY; for details\n"
                               "type 'show w'.  This is free software, and you are welcome\n"
                               "to redistribute it under certain conditions; type 'show c'\n"
                               "for details.</tt>"
                               "<p>The hypothetical commands <tt>'show w'</tt> and <tt>'show c'</tt> should "
                               "show the appropriate parts of the General Public License.  Of course, the "
                               "commands you use may be called something other than <tt>'show w'</tt> and "
                               "<tt>'show c'</tt>; they could even be mouse-clicks or menu items--whatever "
                               "suits your program.</p>"
                               "<p>You should also get your employer (if you work as a programmer) or your "
                               "school, if any, to sign a &quot;copyright disclaimer&quot; for the program, if "
                               "necessary. Here is a sample; alter the names:</p>"
                               "<tt>Yoyodyne, Inc., hereby disclaims all copyright\n"
                               "interest in the program 'Gnomovision'\n"
                               "(which makes passes at compilers) written\n"
                               "by James Hacker.\n"
                               "\n"
                               "signature of Ty Coon, 1 April 1989\n"
                               "Ty Coon, President of Vice</tt>"
                               "<p>This General Public License does not permit incorporating your program into "
                               "proprietary programs. If your program is a subroutine library, you may "
                               "consider it more useful to permit linking proprietary applications with the "
                               "library. If this is what you want to do, use the "
                               "<a href=\"https://www.gnu.org/licenses/lgpl.html\">GNU Lesser General Public "
                               "License</a> instead of this License.</p>"));

    //    textBrowser_license->setFont(QFont(QStringLiteral("Bitstream Vera Serif"), 14));
    textBrowser_license->setHtml(
                QStringLiteral("<html>%1<body>%2<hr>%3</body></html>")
                .arg(htmlHead, headerText, gplText));
    // clang-format on
}

void dlgAboutDialog::setThirdPartyTab(const QString& htmlHead) const
{   // TAB 3 - Third party items
    // clang-format off
    // Only the introductory text at the top and interspersed between items are
    // to be translated - the Licences themselves MUST NOT be translated:
    QString thirdPartiesHeader(
            tr("<p align=\"center\"><b>Mudlet</b> is built upon the shoulders of other projects in the FOSS world; "
               "as well as using many GPL components we also make use of some third-party software "
               "with other licenses:</p>"));

    // This one needs something about the name of the original copyright holder
    // and possible contributors as it includes a %1 placeholder in the text
    // to represent something that varies between different products using it:
    // There are a second & third %2/%3 placeholder that contains:
    // %2 either "COPYRIGHT HOLDERS AND CONTRIBUTORS" or "AUTHOR"
    // %3 either "COPYRIGHT HOLDERS OR CONTRIBUTORS" or "AUTHOR"
    // depending on the particular situation:
    QString BSD3Clause_Body(
            QStringLiteral("<h4>The [3-Clause] BSD Licence</h4>"
                           "<p>Redistribution and use in source and binary forms, with or without "
                           "modification, are permitted provided that the following conditions are met:"
                           "<ul><li>Redistributions of source code must retain the above copyright notice, "
                           "this list of conditions and the following disclaimer.</li>"
                           "<li>Redistributions in binary form must reproduce the above copyright notice, "
                           "this list of conditions and the following disclaimer in the documentation "
                           "and/or other materials provided with the distribution.</li>"
                           "<li>%1 be used to "
                           "endorse or promote products derived from this software without specific prior "
                           "written permission.</li></ul></p>"
                           "<p>THIS SOFTWARE IS PROVIDED BY THE %2 &quot;AS "
                           "IS&quot; AND ANY EXPRESS OR IMPLIED WARRANTIES, INCLUDING, BUT NOT LIMITED TO, "
                           "THE IMPLIED WARRANTIES OF MERCHANTABILITY AND FITNESS FOR A PARTICULAR PURPOSE "
                           "ARE DISCLAIMED. IN NO EVENT SHALL THE %3 BE "
                           "LIABLE FOR ANY DIRECT, INDIRECT, INCIDENTAL, SPECIAL, EXEMPLARY, OR "
                           "CONSEQUENTIAL DAMAGES (INCLUDING, BUT NOT LIMITED TO, PROCUREMENT OF "
                           "SUBSTITUTE GOODS OR SERVICES; LOSS OF USE, DATA, OR PROFITS; OR BUSINESS "
                           "INTERRUPTION) HOWEVER CAUSED AND ON ANY THEORY OF LIABILITY, WHETHER IN "
                           "CONTRACT, STRICT LIABILITY, OR TORT (INCLUDING NEGLIGENCE OR OTHERWISE) ARISING "
                           "IN ANY WAY OUT OF THE USE OF THIS SOFTWARE, EVEN IF ADVISED OF THE "
                           "POSSIBILITY OF SUCH DAMAGE.</p>"));

    // There are a first & second %1/%2 placeholder that contains:
    // %1 either "COPYRIGHT HOLDERS AND CONTRIBUTORS" or "AUTHOR"
    // %2 either "COPYRIGHT HOLDERS OR CONTRIBUTORS" or "AUTHOR"
    // depending on the particular situation:
    QString BSD2Clause_Body(
            QStringLiteral("<h4>The [2-Clause] BSD Licence</h4>"
                           "<p>Redistribution and use in source and binary forms, with or without "
                           "modification, are permitted provided that the following conditions are met:</p>"
                           "<ol><li>Redistributions of source code must retain the above copyright notice, "
                           "this list of conditions and the following disclaimer.</li>"
                           "<li>Redistributions in binary form must reproduce the above copyright notice, "
                           "this list of conditions and the following disclaimer in the documentation "
                           "and/or other materials provided with the distribution.</li></ol></p>"
                           "<p>THIS SOFTWARE IS PROVIDED BY THE %1 &quot;AS "
                           "IS&quot; AND ANY EXPRESS OR IMPLIED WARRANTIES, INCLUDING, BUT NOT LIMITED TO, "
                           "THE IMPLIED WARRANTIES OF MERCHANTABILITY AND FITNESS FOR A PARTICULAR PURPOSE "
                           "ARE DISCLAIMED. IN NO EVENT SHALL THE %2 BE LIABLE "
                           "FOR ANY DIRECT, INDIRECT, INCIDENTAL, SPECIAL, EXEMPLARY, OR CONSEQUENTIAL "
                           "DAMAGES (INCLUDING, BUT NOT LIMITED TO, PROCUREMENT OF SUBSTITUTE GOODS OR "
                           "SERVICES; LOSS OF USE, DATA, OR PROFITS; OR BUSINESS INTERRUPTION) HOWEVER "
                           "CAUSED AND ON ANY THEORY OF LIABILITY, WHETHER IN CONTRACT, STRICT LIABILITY, "
                           "OR TORT (INCLUDING NEGLIGENCE OR OTHERWISE) ARISING IN ANY WAY OUT OF THE USE "
                           "OF THIS SOFTWARE, EVEN IF ADVISED OF THE POSSIBILITY OF SUCH DAMAGE.</p>"));

#if defined(INCLUDE_UPDATER) || defined(DEBUG_SHOWALL)
    QString APACHE2_Body(
            QStringLiteral("<h4>Apache Licence</h4>"
                           "<p>Licensed under the Apache License, Version 2.0 (the &quot;License&quot;); "
                           "you may not use this file except in compliance with the License. You may obtain "
                           "a copy of the License at:</p>"
                           "<p><a href=\"http://www.apache.org/licenses/LICENSE-2.0\">http://www.apache.org/licenses/LICENSE-2.0</a></p>"
                           "<p>Unless required by applicable law or agreed to in writing, software "
                           "distributed under the License is distributed on an &quot;AS IS&quot; BASIS, "
                           "WITHOUT WARRANTIES OR CONDITIONS OF ANY KIND, either express or implied. See the "
                           "License for the specific language governing permissions and limitations under "
                           "the License.</p>"));
#endif

    QString MIT_Body(
            QStringLiteral("<h4>The MIT License</h4>"
                           "<p>Permission is hereby granted, free of charge, to any person obtaining a copy "
                           "of this software and associated documentation files (the &quot;Software&quot;), "
                           "to deal in the Software without restriction, including without limitation the "
                           "rights to use, copy, modify, merge, publish, distribute, sublicense, and/or "
                           "sell copies of the Software, and to permit persons to whom the Software is "
                           "furnished to do so, subject to the following conditions:</p>"
                           "<p>The above copyright notice and this permission notice shall be included in "
                           "all copies or substantial portions of the Software.</p>"
                           "<p>THE SOFTWARE IS PROVIDED &quot;AS IS&quot;, WITHOUT WARRANTY OF ANY KIND, "
                           "EXPRESS OR IMPLIED, INCLUDING BUT NOT LIMITED TO THE WARRANTIES OF "
                           "MERCHANTABILITY, FITNESS FOR A PARTICULAR PURPOSE AND NONINFRINGEMENT. IN NO "
                           "EVENT SHALL THE AUTHORS OR COPYRIGHT HOLDERS BE LIABLE FOR ANY CLAIM, DAMAGES "
                           "OR OTHER LIABILITY, WHETHER IN AN ACTION OF CONTRACT, TORT OR OTHERWISE, "
                           "ARISING FROM, OUT OF OR IN CONNECTION WITH THE SOFTWARE OR THE USE OR OTHER "
                           "DEALINGS IN THE SOFTWARE.</p>"));

#if defined(INCLUDE_FONTS) || defined(DEBUG_SHOWALL)
    QString UbuntuFontText(
                QStringLiteral("<h3>UBUNTU FONT LICENCE Version 1.0</h3>"
                               "<p>PREAMBLE</p>"
                               "<p>This licence allows the licensed fonts to be used, studied, modified and "
                               "redistributed freely. The fonts, including any derivative works, can be "
                               "bundled, embedded, and redistributed provided the terms of this licence are "
                               "met. The fonts and derivatives, however, cannot be released under any other "
                               "licence. The requirement for fonts to remain under this licence does not "
                               "require any document created using the fonts or their derivatives to be "
                               "published under this licence, as long as the primary purpose of the document is "
                               "not to be a vehicle for the distribution of the fonts.</p>"
                               "<p>DEFINITIONS</p>"
                               "<p>&quot;Font Software&quot; refers to the set of files released by the "
                               "Copyright Holder(s) under this licence and clearly marked as such. This may "
                               "include source files, build scripts and documentation.</p>"
                               "<p>&quot;Original Version&quot; refers to the collection of Font Software "
                               "components as received under this licence.</p>"
                               "<p>&quot;Modified Version&quot; refers to any derivative made by adding to, "
                               "deleting, or substituting -- in part or in whole -- any of the components of "
                               "the Original Version, by changing formats or by porting the Font Software to a "
                               "new environment.</p>"
                               "<p>&quot;Copyright Holder(s)&quot; refers to all individuals and companies who "
                               "have a copyright ownership of the Font Software.</p>"
                               "<p>&quot;Substantially Changed&quot; refers to Modified Versions which can be "
                               "easily identified as dissimilar to the Font Software by users of the Font "
                               "Software comparing the Original Version with the Modified Version.</p>"
                               "<p>To &quot;Propagate&quot; a work means to do anything with it that, without "
                               "permission, would make you directly or secondarily liable for infringement "
                               "under applicable copyright law, except executing it on a computer or modifying "
                               "a private copy. Propagation includes copying, distribution (with or without "
                               "modification and with or without charging a redistribution fee), making "
                               "available to the public, and in some countries other activities as well.</p>"
                               "<p>PERMISSION &amp; CONDITIONS</p>"
                               "<p>This licence does not grant any rights under trademark law and all such "
                               "rights are reserved.</p>"
                               "<p>Permission is hereby granted, free of charge, to any person obtaining a copy "
                               "of the Font Software, to propagate the Font Software, subject to the below "
                               "conditions:"
                               "<ol style=\"1\"><li>Each copy of the Font Software must contain the above "
                               "copyright notice and this licence. These can be included either as stand-alone "
                               "text files, human-readable headers or in the appropriate machine-readable "
                               "metadata fields within text or binary files as long as those fields can be "
                               "easily viewed by the user.</li>"
                               "<li>The font name complies with the following:"
                               "<ol type=\"a\"><li>The Original Version must retain its name, unmodified.</li>"
                               "<li>Modified Versions which are Substantially Changed must be renamed to avoid "
                               "use of the name of the Original Version or similar names entirely.</li>"
                               "<li>Modified Versions which are not Substantially Changed must be renamed to "
                               "both (i) retain the name of the Original Version and (ii) add additional naming "
                               "elements to distinguish the Modified Version from the Original Version. The "
                               "name of such Modified Versions must be the name of the Original Version, with "
                               "&quot;derivative X&quot; where X represents the name of the new work, appended "
                               "to that name.</li></ol></li>"
                               "<li>The name(s) of the Copyright Holder(s) and any contributor to the Font "
                               "Software shall not be used to promote, endorse or advertise any Modified "
                               "Version, except (i) as required by this licence, (ii) to acknowledge the "
                               "contribution(s) of the Copyright Holder(s) or (iii) with their explicit written "
                               "permission.</li>"
                               "<li>The Font Software, modified or unmodified, in part or in whole, must be "
                               "distributed entirely under this licence, and must not be distributed under any "
                               "other licence. The requirement for fonts to remain under this licence does not "
                               "affect any document created using the Font Software, except any version of the "
                               "Font Software extracted from a document created using the Font Software may "
                               "only be distributed under this licence.</p>"
                               "<p>TERMINATION</li></ol>"
                               "<p>This licence becomes null and void if any of the above conditions are not "
                               "met.</p>"
                               "<p>DISCLAIMER</p>"
                               "<p>THE FONT SOFTWARE IS PROVIDED &quot;AS IS&quot;, WITHOUT WARRANTY OF ANY "
                               "KIND, EXPRESS OR IMPLIED, INCLUDING BUT NOT LIMITED TO ANY WARRANTIES OF "
                               "MERCHANTABILITY, FITNESS FOR A PARTICULAR PURPOSE AND NONINFRINGEMENT OF "
                               "COPYRIGHT, PATENT, TRADEMARK, OR OTHER RIGHT. IN NO EVENT SHALL THE COPYRIGHT "
                               "HOLDER BE LIABLE FOR ANY CLAIM, DAMAGES OR OTHER LIABILITY, INCLUDING ANY "
                               "GENERAL, SPECIAL, INDIRECT, INCIDENTAL, OR CONSEQUENTIAL DAMAGES, WHETHER IN AN "
                               "ACTION OF CONTRACT, TORT OR OTHERWISE, ARISING FROM, OUT OF THE USE OR "
                               "INABILITY TO USE THE FONT SOFTWARE OR FROM OTHER DEALINGS IN THE FONT "
                               "SOFTWARE.</p>"));

    QString SILOpenFontText(
                QStringLiteral("<h3>SIL OPEN FONT LICENSE Version 1.1 - 26 February 2007</h3>"
                               "<p>PREAMBLE</p>"
                               "<p>The goals of the Open Font License (OFL) are to stimulate worldwide "
                               "development of collaborative font projects, to support the font "
                               "creation efforts of academic and linguistic communities, and to "
                               "provide a free and open framework in which fonts may be shared and "
                               "improved in partnership with others.</p>"
                               "<p>The OFL allows the licensed fonts to be used, studied, modified and "
                               "redistributed freely as long as they are not sold by themselves. The "
                               "fonts, including any derivative works, can be bundled, embedded, "
                               "redistributed and/or sold with any software provided that any reserved "
                               "names are not used by derivative works. The fonts and derivatives, "
                               "however, cannot be released under any other type of license. The "
                               "requirement for fonts to remain under this license does not apply to "
                               "any document created using the fonts or their derivatives.</p>"
                               "<p>DEFINITIONS</p>"
                               "<p>&quot;Font Software&quot; refers to the set of files released by the "
                               "Copyright Holder(s) under this licence and clearly marked as such. This may "
                               "include source files, build scripts and documentation.</p>"
                               "<p>&quot;Reserved Font Name&quot; refers to any names specified as such "
                               "after the copyright statement(s).</p>"
                               "<p>&quot;Original Version&quot; refers to the collection of Font Software "
                               "components as distributed by the Copyright Holder(s).</p>"
                               "<p>&quot;Modified Version&quot; refers to any derivative made by adding to, "
                               "deleting, or substituting -- in part or in whole -- any of the components of "
                               "the Original Version, by changing formats or by porting the Font Software to a "
                               "new environment.</p>"
                               "<p>&quot;Author(s)&quot; refers to any designer, engineer, programmer, technical "
                               "writer or other person who contributed to the Font Software.</p>"
                               "<p>PERMISSION &amp; CONDITIONS</p>"
                               "<p>Permission is hereby granted, free of charge, to any person obtaining "
                               "a copy of the Font Software, to use, study, copy, merge, embed, "
                               "modify, redistribute, and sell modified and unmodified copies of the "
                               "Font Software, subject to the following conditions:"
                               "<ol style=\"1\"><li> Neither the Font Software nor any of its individual components, "
                               "in Original or Modified Versions, may be sold by itself.</li>"
                               "<li>Original or Modified Versions of the Font Software may be bundled, "
                               "redistributed and/or sold with any software, provided that each copy "
                               "contains the above copyright notice and this license. These can be "
                               "included either as stand-alone text files, human-readable headers or "
                               "in the appropriate machine-readable metadata fields within text or "
                               "binary files as long as those fields can be easily viewed by the user.</li>"
                               "<li>No Modified Version of the Font Software may use the Reserved Font "
                               "Name(s) unless explicit written permission is granted by the "
                               "corresponding Copyright Holder. This restriction only applies to the "
                               "primary font name as presented to the users.</li>"
                               "<li>The name(s) of the Copyright Holder(s) or the Author(s) of the Font "
                               "Software shall not be used to promote, endorse or advertise any "
                               "Modified Version, except to acknowledge the contribution(s) of the "
                               "Copyright Holder(s) and the Author(s) or with their explicit written "
                               "permission.</li>"
                               "<li>The Font Software, modified or unmodified, in part or in whole, "
                               "must be distributed entirely under this license, and must not be "
                               "distributed under any other license. The requirement for fonts to "
                               "remain under this license does not apply to any document created using "
                               "the Font Software</p>"
                               "<p>TERMINATION</li></ol>"
                               "<p>This licence becomes null and void if any of the above conditions are not "
                               "met.</p>"
                               "<p>DISCLAIMER</p>"
                               "<p>THE FONT SOFTWARE IS PROVIDED &quot;AS IS&quot;, WITHOUT WARRANTY OF ANY "
                               "KIND, EXPRESS OR IMPLIED, INCLUDING BUT NOT LIMITED TO ANY WARRANTIES OF "
                               "MERCHANTABILITY, FITNESS FOR A PARTICULAR PURPOSE AND NONINFRINGEMENT OF "
                               "COPYRIGHT, PATENT, TRADEMARK, OR OTHER RIGHT. IN NO EVENT SHALL THE COPYRIGHT "
                               "HOLDER BE LIABLE FOR ANY CLAIM, DAMAGES OR OTHER LIABILITY, INCLUDING ANY "
                               "GENERAL, SPECIAL, INDIRECT, INCIDENTAL, OR CONSEQUENTIAL DAMAGES, WHETHER IN AN "
                               "ACTION OF CONTRACT, TORT OR OTHERWISE, ARISING FROM, OUT OF THE USE OR "
                               "INABILITY TO USE THE FONT SOFTWARE OR FROM OTHER DEALINGS IN THE FONT "
                               "SOFTWARE.</p>"));
#endif

    QString communiHeader(tr("<h2><u>Communi IRC Library</u></h2>"
                             "<h3>Copyright © 2008-2016 The Communi Project</h3>"));

    QString communiKonverstionSuppliment(tr("<p>Parts of <tt>irctextformat.cpp</t> code come from Konversation and are copyrighted to:<br>"
                                            "Copyright © 2002 Dario Abatianni &lt;eisfuchs@tigress.com&gt;<br>"
                                            "Copyright © 2004 Peter Simonsson &lt;psn@linux.se&gt;<br>"
                                            "Copyright © 2006-2008 Eike Hein &lt;hein@kde.org&gt;<br>"
                                            "Copyright © 2004-2009 Eli Mackenzie &lt;argonel@gmail.com&gt;</p>"));

    QString luaHeader(tr("<h2><u>lua - Lua 5.1</u></h2>"
                         "<h3>Copyright © 1994–2017 Lua.org, PUC-Rio.</h3>"));

    QString luaCjson(tr("<h2><u>lua_cjson - Lua 5.1 codec for JSON</u></h2>"
                             "<h3>Author: Mark Pulford &lt;mark@kyne.com-au&gt;<br>"
                             "Copyright © 2012 Mark Pulford</h3>"));

#if defined(Q_OS_MACOS) || defined(DEBUG_SHOWALL)
    QString luaZipHeader(tr("<h2><u>LuaZip - Reading files inside zip files</u></h2>"
                            "<h3>Author: Danilo Tuler<br>"
                            "Copyright © 2003-2007 Kepler Project</h3>"));
#endif

    QString edbeeHeader(tr("<h2><u>edbee - multi-feature editor widget</u></h2>"
                           "<h3>Copyright © 2012-2014 by Reliable Bits Software by Blommers IT</h3>"));

    QString edbeeSuppliment(tr("The <b>edbee-lib</b> widget itself incorporates other components with licences that must be noted as well, they are:"));

    QString OnigmoHeader(tr("<h2><u>Onigmo (Oniguruma-mod) LICENSE</u></h2>"
                            "<h3>Copyright © 2002-2009 K.Kosako &lt;sndgk393 AT ybb DOT ne DOT jp&gt;<br>"
                            "Copyright © 2011-2014 K.Takata &lt;kentkt AT csc DOT jp&gt;<br>"
                            "All rights reserved.</h3>"));

    QString OnigurumaHeader(tr("<h2><u>Oniguruma LICENSE</u></h2>"
                               "<h3>Copyright © 2002-2009 K.Kosako &lt;sndgk393 AT ybb DOT ne DOT jp&gt;<br>"
                               "All rights reserved.</h3>"));

    QString RubyHeader(tr("<h2><u>Ruby BSDL</u></h2>"
                          "<h3>Copyright © 1993-2013 Yukihiro Matsumoto.<br>"
                          "All rights reserved.</h3>"));

    QString QsLogHeader(tr("<h2><u>Qt-Components, QsLog</u></h2>"
                           "<h3>(<span style=\"color:red\"><u>https://bitbucket.org/razvapetru/qt-components [broken link]</u></span></h3>"
                           "<small><a href=\"https://web.archive.org/web/20131220072148/https://bitbucket.org/razvanpetru/qt-components\"> {&quot;Wayback Machine&quot; archived version}</a></small>)<br>"
                           "Copyright © 2013, Razvan Petru<br>"
                           "All rights reserved.</h3>"));

#if defined(INCLUDE_UPDATER) || defined(DEBUG_SHOWALL)
    QString DblsqdHeader(tr("<h2><u>dblsqd</u></h2>"
                            "<h3>Copyright © 2017 Philipp Medien</h3>"));
#if defined(Q_OS_MACOS) || defined(DEBUG_SHOWALL)
    QString SparkleHeader(tr("<h2><u>Sparkle - macOS updater</u></h2>"
                             "<h3>Copyright © 2006-2013 Andy Matuschak.<br>"
                             "Copyright © 2009-2013 Elgato Systems GmbH.<br>"
                             "Copyright © 2011-2014 Kornel Lesiński.<br>"
                             "Copyright © 2015-2017 Mayur Pawashe.<br>"
                             "Copyright © 2014 C.W. Betts.<br>"
                             "Copyright © 2014 Petroules Corporation.<br>"
                             "Copyright © 2014 Big Nerd Ranch.<br>"
                             "All rights reserved.</h3>"));

    QString Sparkle3rdPartyHeader(tr("<h4>bspatch.c and bsdiff.c, from bsdiff 4.3 <a href=\"http://www.daemonology.net/bsdiff/\">http://www.daemonology.net/bsdiff</a>:</h4>"
                                     "<h3>Copyright © 2003-2005 Colin Percival.</h3>"
                                     "<h4>sais.c and sais.c, from sais-lite (2010/08/07) <a href=\"https://sites.google.com/site/yuta256/sais\">https://sites.google.com/site/yuta256/sais</a>:</h4>"
                                     "<h3>Copyright © 2008-2010 Yuta Mori.</h3>"
                                     "<h4>SUDSAVerifier.m:</h4>"
                                     "<h3>Copyright © 2011 Mark Hamlin.<br>"
                                     "All rights reserved.</h3>"));

    QString SparkleGlueHeader(tr("<h2><u>sparkle-glue</u></h2>"
                                 "<h3>Copyright © 2008 Remko Troncon<br>"
                                 "Copyright © 2017 Vadim Peretokin</h3>"));
#endif // defined(Q_OS_MACOS)
#endif // defined(INCLUDE_UPDATER)

    QString DiscordHeader(tr("<h2><u>Discord - Rich Presence - RPC library</u></h2>"
                             "<h3>Copyright © 2017 Discord, Inc.</h3>"));

    QString QtKeyChainHeader(tr("<h2><u>QtKeyChain - Platform-independent Qt API for storing passwords securely</u></h2>"
                                 "<h3>Copyright © 2011-2019 Frank Osterfeld &lt;frank.osterfeld@gmail.com&gt;.</h3>"));

    // Now start to assemble the fragments above:
    QStringList license_3rdParty_texts;
    license_3rdParty_texts.append(QStringLiteral("<html>%1<body>%2<hr>")
                                          .arg(htmlHead,                       //  1 - Html Header
                                               thirdPartiesHeader));           //  2 - Introductory header - translatable

    license_3rdParty_texts.append(QStringLiteral("%3%4%5<hr>")
                                          .arg(communiHeader,                  //  3 - Communi (IRC) header - translatable
                                               BSD3Clause_Body                 //  4 - Communi (IRC) body BSD3 ("COPYRIGHT HOLDERS AND/OR CONTRIBUTORS") - not translatable
                                                       .arg(QStringLiteral("Neither the name of the Communi Project nor the names of its contributors may"),
                                                            QStringLiteral("COPYRIGHT HOLDERS AND CONTRIBUTORS"),
                                                            QStringLiteral("COPYRIGHT HOLDERS OR CONTRIBUTORS")),
                                               communiKonverstionSuppliment)); //  5 - Communi supplimentary about Konversation - translatable

<<<<<<< HEAD
=======
    license_3rdParty_texts.append(QStringLiteral("%6%7<hr>%8%9<hr>")
                                          .arg(luaHeader,                      //  6 - lua header - translatable
                                               MIT_Body,                       //  7 - lua body MIT - not translatable
                                               luaCjson,                       //  8 - lua_cjson header - translatable
                                               MIT_Body));                     //  9 - lua_sjson body MIT - not translatable
>>>>>>> a3460272
#if defined(Q_OS_MACOS) || defined(DEBUG_SHOWALL)
    license_3rdParty_texts.append(QStringLiteral("%10%11<hr>")
                                          .arg(luaZipHeader,                   // 10 - macOS luazip header - translatable
                                               MIT_Body));                     // 11 - macOS luazip body MIT - not translatable
#endif

    license_3rdParty_texts.append(QStringLiteral("%12%13")
                                          .arg(edbeeHeader,                    // 12 - edbee header - translatable
                                               MIT_Body));                     // 13 - edbee body MIT - not translatable

    license_3rdParty_texts.append(QStringLiteral("<hr width=\"50%\">%14"
                                                 "%15%16<hr width=\"33%\">"
                                                 "%17%18<hr width=\"33%\">"
                                                 "%19%20<hr width=\"33%\">"
                                                 "%21%22")
                                          .arg(edbeeSuppliment,                // 14 - edbee other components:
                                               OnigmoHeader,                   // 15 - Onigmo (Oniguruma-mod) header - translatable
                                               BSD2Clause_Body                 // 16 - Onigmo (Oniguruma-mod) body BSD2 ("AUTHOR AND/OR CONTRIBUTORS") - not translatable
                                                       .arg(QStringLiteral("AUTHOR AND CONTRIBUTORS"),
                                                            QStringLiteral("AUTHOR OR CONTRIBUTORS")),
                                               OnigurumaHeader,                // 17 - Oniguruma header - translatable
                                               BSD2Clause_Body                 // 18 - Oniguruma body BSD2 ("COPYRIGHT HOLDERS AND/OR CONTRIBUTORS") - not translatable
                                                       .arg(QStringLiteral("COPYRIGHT HOLDERS AND CONTRIBUTORS"),
                                                            QStringLiteral("COPYRIGHT HOLDERS OR CONTRIBUTORS")),
                                               RubyHeader,                     // 19 - Ruby Header - translatable
                                               BSD2Clause_Body                 // 20 - Ruby body BSD2 ("AUTHOR AND/OR CONTRIBUTORS") - not translatable
                                                       .arg(QStringLiteral("AUTHOR AND CONTRIBUTORS"),
                                                            QStringLiteral("AUTHOR OR CONTRIBUTORS")),
                                               QsLogHeader,                    // 21 - QsLog header - translatable
                                               BSD3Clause_Body                 // 22 - QsLog body BSD3 ("The name of the contributors may not" / "COPYRIGHT HOLDERS AND/OR CONTRIBUTORS") - not translatable
                                                       .arg(QStringLiteral("The name of the contributors may not"),
                                                            QStringLiteral("COPYRIGHT HOLDERS AND CONTRIBUTORS"),
                                                            QStringLiteral("COPYRIGHT HOLDERS OR CONTRIBUTORS"))));

#if defined(INCLUDE_UPDATER) || defined(DEBUG_SHOWALL)
    license_3rdParty_texts.append(QStringLiteral("<hr>%23%24")
                                          .arg(DblsqdHeader,                   // 23 - dblsqd Header - translatable
                                               APACHE2_Body));                 // 24 - dblsqd body APACHE2 - not translatable
#if defined(Q_OS_MACOS) || defined(DEBUG_SHOWALL)
    license_3rdParty_texts.append(QStringLiteral("<hr width=\"50%\">%25%26<hr width=\"33%\">%27%28<hr width=\"33%\">%29%30")
                                          .arg(SparkleHeader,                  // 25 - Sparkle header - translatable
                                               MIT_Body,                       // 26 - Sparkle body MIT - not translatable
                                               Sparkle3rdPartyHeader,          // 27 - Sparkle 3rd Party headers - translatable
                                               BSD2Clause_Body                 // 28 - Sparkle 3rd Party body BSD2 ("AUTHOR") - not translatable
                                                       .arg(QLatin1String("AUTHOR"), QLatin1String("AUTHOR")),
                                               SparkleGlueHeader, // 29 - Sparkle glue header - translatable
                                               BSD2Clause_Body    // 30 - Sparkle glue body BSD2 ("COPYRIGHT HOLDERS AND/OR CONTRIBUTORS") - not translatable
                                                       .arg(QLatin1String("AUTHOR AND CONTRIBUTORS"), QLatin1String("AUTHOR OR CONTRIBUTORS"))));
#endif // defined(Q_OS_MACOS))
#endif // defined(INCLUDE_UPDATER)

#if defined(INCLUDE_FONTS) || defined(DEBUG_SHOWALL)
    license_3rdParty_texts.append(QStringLiteral("<hr>%31")
                                  .arg(UbuntuFontText));                       // 31 - Ubuntu Font Text - not translatable
    license_3rdParty_texts.append(QStringLiteral("<hr>%32")
                                  .arg(SILOpenFontText));                      // 32 - SIL Open Font Text - not translatable

#endif

    license_3rdParty_texts.append(QStringLiteral("<hr><br>"
                                                 "<center><img src=\":/icons/Discord-Logo+Wordmark-Color_400x136px.png\"/></center><br>"
                                                 "%33%34")
                                  .arg(DiscordHeader,                          // 33 - Discord header - translatable
                                       MIT_Body));                             // 34 - Discord body MIT - not translatable

    license_3rdParty_texts.append(QStringLiteral("<hr><br>"
                                                 "%35%36")
                                  .arg(QtKeyChainHeader,                       // 35 - QtKeyChain header - translatable
                                       BSD2Clause_Body                         // 36 - QtKeyChain body BSD2 ("AUTHOR") - not translatable
                                       .arg(QLatin1String("AUTHOR"), QLatin1String("AUTHOR"))));

    license_3rdParty_texts.append(QStringLiteral("</body></html>"));

    textBrowser_license_3rdparty->setHtml(license_3rdParty_texts.join(QString()));
    // clang-format on
}

void dlgAboutDialog::setSupportersTab(const QString& htmlHead)
{
    // see https://www.patreon.com/mudlet if you'd like to be added!
    QStringList mightier_than_swords = {"Joshua C. Burt", "Qwindor Rousseau", "Maiyannah Bishop"};
    QStringList on_a_plaque = {"Vadim Peretokin"};
    int image_counter{1};

    if (!supportersDocument) {
        supportersDocument = std::make_unique<QTextDocument>();
    }

    QFont nameFont;
    nameFont.setPixelSize(32);
    nameFont.setFamily(QStringLiteral("Bitstream Vera Sans"));

    for (const auto& name: qAsConst(mightier_than_swords)) {
        QImage background(QStringLiteral(":/icons/frame_swords.png"));
        QPainter painter(&background);
        painter.setFont(nameFont);
        painter.drawText(0, 0, background.width(), background.height(), Qt::AlignCenter, name);
        supportersDocument->addResource(QTextDocument::ImageResource, QUrl(QStringLiteral("data://image%1").arg(image_counter)), background);
        image_counter++;
    }

    for (const auto& name: qAsConst(on_a_plaque)) {
        QImage background(QStringLiteral(":/icons/frame_plaque.png"));
        QPainter painter(&background);
        painter.setFont(nameFont);
        painter.drawText(0, 0, background.width(), background.height(), Qt::AlignCenter, name);
        supportersDocument->addResource(QTextDocument::ImageResource, QUrl(QStringLiteral("data://image%1").arg(image_counter)), background);
        image_counter++;
    }

    QString supporters_image_html;
    auto supporters_amount = mightier_than_swords.size() + on_a_plaque.size();
    for (auto counter = 1; counter <= supporters_amount; counter++) {
        // clang-format off
        supporters_image_html.append(QStringLiteral(R"(
            <div class="container">
                <img src="data://image%1"/>
            </div>
        )").arg(counter));
        // clang-format on
    }

    QString supporters_text(QStringLiteral(R"(
               <p align="center"><br>%1<br></p>
               %2
               )")
                  .arg(tr(R"(
                          These formidable folks will be fondly remembered forever<br>for their generous financial support on <a href="https://www.patreon.com/mudlet">Mudlet's patreon</a>:
                          )"), supporters_image_html));

    supportersDocument->setHtml(QStringLiteral("<html>%1<body>%2</body></html>").arg(htmlHead, supporters_text));
    textBrowser_supporters->setDocument(supportersDocument.get());
    textBrowser_supporters->setOpenExternalLinks(true);
}<|MERGE_RESOLUTION|>--- conflicted
+++ resolved
@@ -923,14 +923,11 @@
                                                             QStringLiteral("COPYRIGHT HOLDERS OR CONTRIBUTORS")),
                                                communiKonverstionSuppliment)); //  5 - Communi supplimentary about Konversation - translatable
 
-<<<<<<< HEAD
-=======
     license_3rdParty_texts.append(QStringLiteral("%6%7<hr>%8%9<hr>")
                                           .arg(luaHeader,                      //  6 - lua header - translatable
                                                MIT_Body,                       //  7 - lua body MIT - not translatable
                                                luaCjson,                       //  8 - lua_cjson header - translatable
                                                MIT_Body));                     //  9 - lua_sjson body MIT - not translatable
->>>>>>> a3460272
 #if defined(Q_OS_MACOS) || defined(DEBUG_SHOWALL)
     license_3rdParty_texts.append(QStringLiteral("%10%11<hr>")
                                           .arg(luaZipHeader,                   // 10 - macOS luazip header - translatable
