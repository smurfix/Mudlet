--- conflicted
+++ resolved
@@ -39,13 +39,8 @@
     EAction(QIcon&, QString&, mudlet*);
     QWidget* createWidget(QWidget*);
 
-<<<<<<< HEAD
     int mID;
-    Host* mpHost;
-=======
-    int             mID;
-    QPointer<Host>  mpHost;
->>>>>>> 16f9c7ff
+    QPointer<Host> mpHost;
 
 public slots:
     void slot_execute(bool checked);
