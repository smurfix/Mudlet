--- conflicted
+++ resolved
@@ -150,26 +150,8 @@
     void refresh();
     void refreshView() const;
     void raiseMudletMousePressOrReleaseEvent(QMouseEvent*, const bool);
-<<<<<<< HEAD
-    TLabel* createLabel(const QString& windowname, const QString& name, int x, int y, int width, int height, bool fillBackground, bool clickThrough = false);
-    TConsole* createMiniConsole(const QString& windowname, const QString& name, int x, int y, int width, int height);
-    std::pair<bool, QString> deleteLabel(const QString&);
-    std::pair<bool, QString> setLabelToolTip(const QString& name, const QString& text, double duration);
-    std::pair<bool, QString> setLabelCursor(const QString& name, int shape);
-    std::pair<bool, QString> setLabelCustomCursor(const QString& name, const QString& pixMapLocation, int hotX, int hotY);
-    bool raiseWindow(const QString& name);
-    bool lowerWindow(const QString& name);
-    bool showWindow(const QString& name);
-    bool hideWindow(const QString& name);
-    bool printWindow(const QString& name, const QString& text);
-    bool setBackgroundImage(const QString& name, const QString& path);
-    bool setBackgroundColor(const QString& name, int r, int g, int b, int alpha);
     bool setFontSize(int);
     bool setFont(const QString& font);
-=======
-    bool setMiniConsoleFontSize(int);
-    bool setMiniConsoleFont(const QString& font);
->>>>>>> 2c9d3618
     bool setConsoleBackgroundImage(const QString&, int);
     bool resetConsoleBackgroundImage();
     void setLink(const QStringList& linkFunction, const QStringList& linkHint);
@@ -321,11 +303,6 @@
     void mousePressEvent(QMouseEvent*) override;
 
 private:
-<<<<<<< HEAD
-=======
-    void refreshMiniConsole() const;
-
->>>>>>> 2c9d3618
     ConsoleType mType;
 };
 
