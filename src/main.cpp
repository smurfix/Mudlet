/***************************************************************************
 *   Copyright (C) 2008-2013 by Heiko Koehn - KoehnHeiko@googlemail.com    *

 *   Copyright (C) 2013-2014 by Stephen Lyons - slysven@virginmedia.com    *
 *   Copyright (C) 2014 by Ahmed Charles - acharles@outlook.com            *
 *                                                                         *
 *   This program is free software; you can redistribute it and/or modify  *
 *   it under the terms of the GNU General Public License as published by  *
 *   the Free Software Foundation; either version 2 of the License, or     *
 *   (at your option) any later version.                                   *
 *                                                                         *
 *   This program is distributed in the hope that it will be useful,       *
 *   but WITHOUT ANY WARRANTY; without even the implied warranty of        *
 *   MERCHANTABILITY or FITNESS FOR A PARTICULAR PURPOSE.  See the         *
 *   GNU General Public License for more details.                          *
 *                                                                         *
 *   You should have received a copy of the GNU General Public License     *
 *   along with this program; if not, write to the                         *
 *   Free Software Foundation, Inc.,                                       *
 *   59 Temple Place - Suite 330, Boston, MA  02111-1307, USA.             *
 ***************************************************************************/


#include "FontManager.h"
#include "HostManager.h"
#include "mudlet.h"

#include "pre_guard.h"
#include <QApplication>
#include <QDir>
#include <QFile>
#include <QPainter>
#include <QSplashScreen>
#include <QStringBuilder>
#include <QTextLayout>
#include "post_guard.h"


// N/U: #define MUDLET_HOME "/usr/local/share/mudlet/"

using namespace std;

TConsole *  spDebugConsole = 0;

extern Q_CORE_EXPORT int qt_ntfs_permission_lookup;

QCoreApplication * createApplication(int &argc, char *argv[], unsigned int &action)
{
    action = 0;

// A crude and simplistic commandline options processor - note that Qt deals
// with its options automagically!
#if ! ( defined(Q_OS_LINUX) || defined(Q_OS_WIN32) || defined(Q_OS_MAC) )
// Handle other currently unconsidered OSs - what are they - by returning the
// normal GUI type application handle.
    return new QApplication(argc, argv);
#endif

    for(int i = 1; i < argc; ++i)
    {
#if defined(Q_OS_LINUX) || defined(Q_OS_MAC)
        if( qstrcmp(argv[i], "--") == 0 )
            break; // Bail out on end of option type arguments
#endif

        char argument = 0;
        bool isOption = false;
#if defined(Q_OS_LINUX) || defined(Q_OS_MAC)
        if( strlen(argv[i]) > 2 && strncmp(argv[i], "--", 2) == 0 )
        {
            argument = argv[i][2];
            isOption = true;
        }
        else if( strlen(argv[i]) > 1 && strncmp(argv[i], "-", 1) == 0 )
        {
            argument = argv[i][1];
            isOption = true;
        }
#elif defined(Q_OS_WIN32)
// TODO: Do Qt builds for Windows use Unix '-' as option prefix or is the normal (for them) '/' used - as assumed here and in the help text
        if( strlen(argv[i]) > 1 && strncmp(argv[i], "/", 1) == 0 )
        {
            argument = argv[i][1];
            isOption = true;
        }
#endif

        if( isOption )
        {
            if(tolower(argument) == 'v')
            {
                action = 2; // Make this the only action to do and do it directly
                break;
            }

            if(tolower(argument) == 'h' || argument == '?')
            {
                action = 1; // Make this the only action to do and do it directly
                break;
            }

            if(tolower(argument) == 'q')
            {
                action |= 4;
            }

        }
    }

    if( (action) & ( 1 | 2) )
        return new QCoreApplication(argc, argv);  // Ah, we're gonna bail out early, just need a command-line application
    else
        return new QApplication(argc, argv); // Normal course of events - (GUI), so: game on!
}

int main(int argc, char *argv[])
{
    spDebugConsole = 0;
    unsigned int startupAction = 0;

    Q_INIT_RESOURCE(mudlet_alpha);

    QScopedPointer<QCoreApplication> initApp(createApplication(argc, argv, startupAction));

    QApplication * app = qobject_cast<QApplication *>(initApp.data());

    // Non-GUI actions --help and --version as suggested by GNU coding standards,
    // section 4.7: http://www.gnu.org/prep/standards/standards.html#Command_002dLine-Interfaces
    if( app == 0 )
    {
        if( startupAction & 2 )
        {
            // Do "version" action - wording and format is quite tightly specified by the coding standards
            std::cout << APP_TARGET << " " << APP_VERSION << APP_BUILD << std::endl;
            std::cout << "Qt libraries " << QT_VERSION_STR << "(compilation) " << qVersion() << "(runtime)" << std::endl;
            std::cout << "Copyright (C) 2008-" << std::string(__DATE__).substr(7, 4) << " Heiko Koehn." << std::endl;
            std::cout << "Licence GPLv2+: GNU GPL version 2 or later <http://gnu.org/licenses/gpl.html>" << std::endl;
            std::cout << "This is free software: you are free to change and redistribute it." << std::endl;
            std::cout << "There is NO WARRANTY, to the extent permitted by law." << std::endl;
        }
        if( startupAction & 1 )
        {
            // Do "help" action -
            std::cout << "Usage: " << std::string(APP_TARGET) << "[OPTION...]" <<std::endl;
#if defined (Q_OS_WIN32)
            std::cout << "   /h, /help           displays this message." << std::endl;
            std::cout << "   /v, /version        displays version information." << std::endl;
            std::cout << "   /q, /quiet          no splash screen on startup." << std::endl;
#define OPT_PREFIX '/'
#else
            std::cout << "   -h, --help          displays this message." << std::endl;
            std::cout << "   -v, --version       displays version information." << std::endl;
            std::cout << "   -q, --quiet         no splash screen on startup." << std::endl;
#define OPT_PREFIX '-'
#endif
            std::cout << "There are other inherited options that arise from the Qt Libraries which" << std::endl;
            std::cout << "are not likely to be useful for normal use of this application:" << std::endl;
// From documentation and from http://qt-project.org/doc/qt-5/qapplication.html:
            std::cout << "       " << OPT_PREFIX << "dograb         ignore any implicit or explicit -nograb." << std::endl;
            std::cout << "                       " << OPT_PREFIX << "dograb wins over " << OPT_PREFIX <<"nograb even when" << std::endl;
            std::cout << "                       " << OPT_PREFIX << "nograb is last on the command line." << std::endl;
            std::cout << "       " << OPT_PREFIX << "nograb         the application should never grab the mouse or the"<< std::endl;
#if defined( Q_OS_LINUX )
            std::cout << "                       keyboard. This option is set by default when Mudlet is" << std::endl;
            std::cout << "                       running in the gdb debugger under Linux." << std::endl;
#else
            std::cout << "                       keyboard." << std::endl;
#endif
            std::cout << "        " << OPT_PREFIX << "reverse       sets the application's layout direction to" << std::endl;
            std::cout << "                       right to left." << std::endl;
            std::cout << "        " << OPT_PREFIX << "style= style  sets the application GUI style. Possible values depend"  << std::endl;
            std::cout << "                       on your system configuration. If Qt was compiled with" << std::endl;
            std::cout << "                       additional styles or has additional styles as plugins" << std::endl;
            std::cout << "                       these will be available to the -style command line" << std::endl;
            std::cout << "                       option. You can also set the style for all Qt" << std::endl;
            std::cout << "                       applications by setting the QT_STYLE_OVERRIDE environment" << std::endl;
            std::cout << "                       variable." << std::endl;
            std::cout << "        " << OPT_PREFIX << "style style   is the same as listed above." << std::endl;
            std::cout << "        " << OPT_PREFIX << "stylesheet= stylesheet" << std::endl;
            std::cout << "                       sets the application styleSheet." << std::endl;
            std::cout << "                       The value must be a path to a file that contains the" << std::endl;
            std::cout << "                       Style Sheet. Note: Relative URLs in the Style Sheet" << std::endl;
            std::cout << "                       file are relative to the Style Sheet file's path." << std::endl;
            std::cout << "        " << OPT_PREFIX << "stylesheet stylesheet" << std::endl;
            std::cout << "                       is the same as listed above." << std::endl;
#if defined( Q_OS_UNIX )
            std::cout << "        " << OPT_PREFIX << "sync          runs Mudlet in X synchronous mode. Synchronous mode" << std::endl;
            std::cout << "                       forces the X server to perform each X client request" << std::endl;
            std::cout << "                       immediately and not use buffer optimization. It makes" << std::endl;
            std::cout << "                       the program easier to debug and often much slower. The" << std::endl;
            std::cout << "                       -sync option is only valid for the X11 version of Qt." << std::endl;
#endif
            std::cout << "        " << OPT_PREFIX << "widgetcount   prints debug message at the end about number of widgets" << std::endl;
            std::cout << "                       left undestroyed and maximum number of widgets existing" << std::endl;
            std::cout << "                       at the same time." << std::endl;
            std::cout << "        " << OPT_PREFIX << "qmljsdebugger=1234[,block]" << std::endl;
            std::cout << "                       activates the QML/JS debugger with a specified port." << std::endl;
            std::cout << "                       The number is the port value and block is optional" << std::endl;
            std::cout << "                       and will make the application wait until a debugger"  << std::endl;
            std::cout << "                       connects to it." << std::endl;
            std::cout << std::endl;
            std::cout << "Report bugs to: <http://launchpad.mudlet.org/>" << std::endl;
            std::cout << "pkg home page: <http://mudlet.sourceforge.net/>, also see <http://www.mudlet.org/>"<< std::endl;
        }
        return 0;
    }

// Turn the cursor into the waiting one during startup, so something shows
// activity even if the quiet, no splashscreen startup has been used
    app->setOverrideCursor(QCursor(Qt::WaitCursor));
    app->setOrganizationName("Mudlet");
    app->setApplicationName("Mudlet");
    app->setApplicationVersion(APP_VERSION);

    bool show_splash = !(startupAction & 4); // Not --quiet.

    QImage splashImage(":/Mudlet_splashscreen_main.png");
    if (show_splash) {
        QPainter painter( &splashImage );
        unsigned fontSize = 16;
        QString sourceVersionText = QString( "Version: " APP_VERSION APP_BUILD );

        bool isWithinSpace = false;
        while( ! isWithinSpace )
        {
            QFont font( "DejaVu Serif", fontSize, QFont::Bold|QFont::Serif|QFont::PreferMatch|QFont::PreferAntialias );
            QTextLayout versionTextLayout( sourceVersionText, font, painter.device() );
            versionTextLayout.beginLayout();
            // Start work in this text item
            QTextLine versionTextline = versionTextLayout.createLine();
            // First draw (one line from) the text we have put in on the layout to
            // see how wide it is..., assuming accutally that it will only take one
            // line of text
            versionTextline.setLineWidth( 280 );
            //Splashscreen bitmap is (now) 320x360 - hopefully entire line will all fit into 280
            versionTextline.setPosition( QPointF( 0, 0 ) );
            // Only pretend, so we can see how much space it will take
            QTextLine dummy = versionTextLayout.createLine();
            if( ! dummy.isValid() )
            { // No second line so have got all text in first so can do it
                isWithinSpace = true;
                qreal versionTextWidth = versionTextline.naturalTextWidth();
                // This is the ACTUAL width of the created text
                versionTextline.setPosition( QPointF( (320 - versionTextWidth) / 2.0 , 270 ) );
                // And now we can place it centred horizontally
                versionTextLayout.endLayout();
                // end the layout process and paint it out
                painter.setPen( QColor( 176, 64, 0, 255 ) ); // #b04000
                versionTextLayout.draw( &painter, QPointF( 0, 0 ) );
            }
            else
            { // Too big - text has spilled over onto a second line - so try again
                fontSize--;
                versionTextLayout.clearLayout();
                versionTextLayout.endLayout();
            }
        }

        // Repeat for other text, but we know it will fit at given size
        QString sourceCopyrightText = QChar( 169 ) % QString( " Heiko K" ) % QChar( 246 ) % QString( "hn 2008-" ) % QString(__DATE__).mid(7);
        QFont font( "DejaVu Serif", 16, QFont::Bold|QFont::Serif|QFont::PreferMatch|QFont::PreferAntialias );
        QTextLayout copyrightTextLayout( sourceCopyrightText, font, painter.device() );
        copyrightTextLayout.beginLayout();
        QTextLine copyrightTextline = copyrightTextLayout.createLine();
        copyrightTextline.setLineWidth( 280 );
        copyrightTextline.setPosition( QPointF( 1, 1 ) );
        qreal copyrightTextWidth = copyrightTextline.naturalTextWidth();
        copyrightTextline.setPosition( QPointF( (320 - copyrightTextWidth) / 2.0 , 340 ) );
        copyrightTextLayout.endLayout();
        painter.setPen( QColor( 112, 16, 0, 255 ) ); // #701000
        copyrightTextLayout.draw( &painter, QPointF( 0, 0 ) );
    }
    QPixmap pixmap = QPixmap::fromImage(splashImage);
    QSplashScreen splash(pixmap);
    if (show_splash) {
        splash.show();
    }
    app->processEvents();

    QString splash_message;
    if (show_splash) {
        splash_message.append("Mudlet comes with\n"
                              "ABSOLUTELY NO WARRANTY!\n"
                              "This is free software, and you are welcome to\n"
                              "redistribute it under certain conditions;\n"
                              "select the 'About' item for details.\n\n");
        splash_message.append("Locating profiles... ");
        splash.showMessage(splash_message, Qt::AlignCenter);
        app->processEvents();
    }

    QString directory = QDir::homePath()+"/.config/mudlet";
    QDir dir;
    if( ! dir.exists( directory ) )
    {
        dir.mkpath( directory );
    }

    if (show_splash) {
        splash_message.append("Done.\n\nLoading font files... ");
        splash.showMessage(splash_message, Qt::AlignCenter);
        app->processEvents();
    }

    if (!QFile::exists(directory+"/COPYRIGHT.TXT")) {
        QFile file_f1(":/fonts/ttf-bitstream-vera-1.10/COPYRIGHT.TXT");
        file_f1.copy( directory+"/COPYRIGHT.TXT" );
    }

    if (!QFile::exists(directory+"/RELEASENOTES.TXT")) {
        QFile file_f2(":/fonts/ttf-bitstream-vera-1.10/RELEASENOTES.TXT");
        file_f2.copy( directory+"/RELEASENOTES.TXT" );
    }

    if (!QFile::exists(directory+"/VeraMoIt.ttf")) {
        QFile file_f3(":/fonts/ttf-bitstream-vera-1.10/VeraMoIt.ttf");
        file_f3.copy( directory+"/VeraMoIt.ttf" );
    }

    if (!QFile::exists(directory+"/local.conf")) {
        QFile file_f4(":/fonts/ttf-bitstream-vera-1.10/local.conf");
        file_f4.copy( directory+"/local.conf" );
    }

    if (!QFile::exists(directory+"/VeraMoBd.ttf")) {
        QFile file_f5(":/fonts/ttf-bitstream-vera-1.10/VeraMoBd.ttf");
        file_f5.copy( directory+"/VeraMoBd.ttf" );
    }

    if (!QFile::exists(directory+"/VeraMoBd.ttf")) {
        QFile file_f6(":/fonts/ttf-bitstream-vera-1.10/VeraMoBd.ttf");
        file_f6.copy( directory+"/VeraMoBd.ttf" );
    }

    if (!QFile::exists(directory+"/README.TXT")) {
        QFile file_f7(":/fonts/ttf-bitstream-vera-1.10/README.TXT");
        file_f7.copy( directory+"/README.TXT" );
    }

    if (!QFile::exists(directory+"/VeraMoBI.ttf")) {
        QFile file_f8(":/fonts/ttf-bitstream-vera-1.10/VeraMoBI.ttf");
        file_f8.copy( directory+"/VeraMoBI.ttf" );
    }

    if (!QFile::exists(directory+"/VeraMono.ttf")) {
        QFile file_f9(":/fonts/ttf-bitstream-vera-1.10/VeraMono.ttf");
        file_f9.copy( directory+"/VeraMono.ttf" );
    }

    if (show_splash) {
        splash_message.append("Done.\n\n"
                              "All data has been loaded successfully.\n\n"
                              "Starting... Have fun!\n\n");
        splash.showMessage(splash_message, Qt::AlignCenter);
        app->processEvents();
<<<<<<< HEAD

        mudlet::start();
        splash.finish( mudlet::self() );
=======
>>>>>>> 957d46c6
    }

    mudlet::debugMode = false;
    FontManager fm;
    fm.addFonts();
    QString home = QDir::homePath()+"/.config/mudlet";
    QString homeLink = QDir::homePath()+"/mudlet-data";
    QFile::link(home, homeLink);
    mudlet::self()->show();
    if (show_splash) {
        splash.finish(mudlet::self());
    }
    app->restoreOverrideCursor();
    // NOTE: Must restore cursor - BEWARE DEBUGGERS if you terminate application
    // without doing/reaching this restore - it can be quite hard to accurately
    // click something in a parent process to the application when you are stuck
    // with some OS's choice of wait cursor - you might wish to temparily disable
    // the earlier setOverrideCursor() line and this one.
    return app->exec();
}<|MERGE_RESOLUTION|>--- conflicted
+++ resolved
@@ -353,12 +353,6 @@
                               "Starting... Have fun!\n\n");
         splash.showMessage(splash_message, Qt::AlignCenter);
         app->processEvents();
-<<<<<<< HEAD
-
-        mudlet::start();
-        splash.finish( mudlet::self() );
-=======
->>>>>>> 957d46c6
     }
 
     mudlet::debugMode = false;
@@ -367,6 +361,7 @@
     QString home = QDir::homePath()+"/.config/mudlet";
     QString homeLink = QDir::homePath()+"/mudlet-data";
     QFile::link(home, homeLink);
+    mudlet::start();
     mudlet::self()->show();
     if (show_splash) {
         splash.finish(mudlet::self());
