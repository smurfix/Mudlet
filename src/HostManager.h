--- conflicted
+++ resolved
@@ -34,9 +34,23 @@
 
 class TEvent;
 
+typedef QMap<QString, QSharedPointer<Host>> HostMap;
 
 class HostManager
 {
+    class Iter
+    {
+    public:
+        Iter(HostManager* mgr, bool top);
+        bool operator!= (const Iter& other);
+        bool operator== (const Iter& other);
+        Iter& operator++();
+        QSharedPointer<Host> operator*();
+        
+    private:
+        HostMap::iterator it;
+    };
+
 public:
     HostManager() = default; /* : mpActiveHost() - Not needed */
 
@@ -47,14 +61,11 @@
     bool deleteHost(const QString&);
     void postIrcMessage(const QString&, const QString&, const QString&);
     void postInterHostEvent(const Host*, const TEvent&, const bool = false);
+    Iter begin() { return Iter(this, true); }
+    Iter end() { return Iter(this, false); }
 
 private:
-<<<<<<< HEAD
     HostMap mHostPool;
-=======
-    QReadWriteLock mPoolReadWriteLock; // Was QMutex, but we needed to allow concurrent read access
-    QMap<QString, QSharedPointer<Host>> mHostPool;
->>>>>>> 5531d4b4
 };
 
 #endif // MUDLET_HOSTMANAGER_H