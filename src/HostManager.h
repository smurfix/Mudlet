--- conflicted
+++ resolved
@@ -33,10 +33,6 @@
 
 
 class TEvent;
-<<<<<<< HEAD
-=======
-
->>>>>>> 672a79ec
 typedef QMap<QString, QSharedPointer<Host>> HostMap;
 
 class HostManager
@@ -54,10 +50,7 @@
         HostMap::iterator it;
     };
 
-<<<<<<< HEAD
 
-=======
->>>>>>> 672a79ec
 public:
     HostManager() = default; /* : mpActiveHost() - Not needed */
 
@@ -71,10 +64,6 @@
     Iter end() { return Iter(this, false); }
 
 private:
-<<<<<<< HEAD
-    QReadWriteLock mPoolReadWriteLock; // Was QMutex, but we needed to allow concurrent read access
-=======
->>>>>>> 672a79ec
     HostMap mHostPool;
 };
 
